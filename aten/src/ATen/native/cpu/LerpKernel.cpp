#define TORCH_ASSERT_NO_OPERATORS
#include <ATen/native/Lerp.h>
#include <ATen/Dispatch.h>
#include <ATen/TensorIterator.h>
#include <ATen/native/cpu/Loops.h>

namespace at {
namespace native {
namespace {

template <typename scalar_t>
Vectorized<scalar_t> is_lerp_weight_small(Vectorized<scalar_t> weight) {
  static_assert(!c10::is_complex<scalar_t>::value, "");
  return weight.abs() < Vectorized<scalar_t>(0.5);
}

// is_lerp_weight_small doesn't work for complex because z.abs() returns a
// complex vector which can't be compared. Either implement it with z.abs_2_(),
// or fallback to the scalar function.
#if !(defined(CPU_CAPABILITY_DEFAULT) || defined(_MSC_VER))
template <typename value_t>
Vectorized<c10::complex<value_t>> is_lerp_weight_small(Vectorized<c10::complex<value_t>> weight) {
  using vec_reg_t = decltype(weight.abs_2_());
  vec_reg_t mask = Vectorized<value_t>(weight.abs_2_()) < Vectorized<value_t>(0.25);
  return Vectorized<c10::complex<value_t>>(mask);
}
#else
template <typename scalar_t>
Vectorized<scalar_t> lerp_vec_map(Vectorized<scalar_t> start, Vectorized<scalar_t> end, Vectorized<scalar_t> weight) {
  using vec_t = Vectorized<scalar_t>;
  __at_align__ scalar_t start_arr[vec_t::size()];
  __at_align__ scalar_t end_arr[vec_t::size()];
  __at_align__ scalar_t weight_arr[vec_t::size()];
  __at_align__ scalar_t result_arr[vec_t::size()];

  start.store(start_arr);
  end.store(end_arr);
  weight.store(weight_arr);

  for (auto i : c10::irange(vec_t::size())) {
    result_arr[i] = lerp(start_arr[i], end_arr[i], weight_arr[i]);
  }
  return vec_t::loadu(result_arr);
}

template <typename value_t>
Vectorized<c10::complex<value_t>> lerp_vec(Vectorized<c10::complex<value_t>> start, Vectorized<c10::complex<value_t>> end, Vectorized<c10::complex<value_t>> weight) {
  return lerp_vec_map(start, end, weight);
}
#endif

template <typename scalar_t>
Vectorized<scalar_t> lerp_vec(Vectorized<scalar_t> start, Vectorized<scalar_t> end, Vectorized<scalar_t> weight) {
  using vec_t = Vectorized<scalar_t>;
  auto mask = is_lerp_weight_small(weight);
  auto coeff = vec_t::blendv(weight - vec_t(1), weight, mask);
  auto base = vec_t::blendv(end, start, mask);
  return vec::fmadd(coeff, end - start, base);
}

void lerp_scalar_kernel(at::TensorIteratorBase& iter, const Scalar& weight) {
<<<<<<< HEAD
  AT_DISPATCH_FLOATING_AND_COMPLEX_TYPES(iter.common_dtype(), "lerp_kernel_scalar", [&] {
    auto weight_val = weight.to<scalar_t>();
    at::native::cpu_kernel_vec(
        iter,
        [weight_val](scalar_t self_val, scalar_t end_val) {
          return lerp(self_val, end_val, weight_val);
        },
        [weight_val](Vectorized<scalar_t> self, Vectorized<scalar_t> end) {
          const Vectorized<scalar_t> weight(weight_val);
          return lerp_vec(self, end, weight);
        });
  });
=======
  if (iter.common_dtype() == kBFloat16) {
    using bVec = Vectorized<BFloat16>;
    using fVec = Vectorized<float>;
    float weight_val = weight.to<float>();
    auto weight_vec = fVec(weight_val);
    auto threshold_vec = fVec(0.5);
    auto one_vec = fVec(1);
    at::native::cpu_kernel_vec(
      iter,
      [weight_val](BFloat16 self_val, BFloat16 end_val) -> BFloat16 {
        return lerp(self_val, end_val, weight_val);
      },
      [=](bVec self_vec, bVec end_vec) -> bVec {
          fVec self_vec0, self_vec1, end_vec0, end_vec1;
          std::tie(self_vec0, self_vec1) = convert_bfloat16_float(self_vec);
          std::tie(end_vec0, end_vec1) = convert_bfloat16_float(end_vec);
          auto result0 = fVec::blendv(
            end_vec0 - (end_vec0 - self_vec0) * (one_vec - weight_vec),
            self_vec0 + weight_vec * (end_vec0 - self_vec0),
            weight_vec < threshold_vec);
          auto result1 = fVec::blendv(
            end_vec1 - (end_vec1 - self_vec1) * (one_vec - weight_vec),
            self_vec1 + weight_vec * (end_vec1 - self_vec1),
            weight_vec < threshold_vec);
          return convert_float_bfloat16(result0, result1);
      });
  } else {
    AT_DISPATCH_FLOATING_AND_COMPLEX_TYPES(iter.common_dtype(), "lerp_kernel_scalar", [&] {
      auto weight_val = weight.to<scalar_t>();
      at::native::cpu_kernel(
          iter,
          [weight_val](scalar_t self_val, scalar_t end_val) {
            return lerp(self_val, end_val, weight_val);
          });
    });
  }
>>>>>>> bd49c99d
}


void lerp_tensor_kernel(at::TensorIteratorBase& iter) {
<<<<<<< HEAD
  AT_DISPATCH_FLOATING_AND_COMPLEX_TYPES(iter.common_dtype(), "lerp_kernel_tensor", [&] {
    at::native::cpu_kernel_vec(
        iter,
        [](scalar_t self_val, scalar_t end_val, scalar_t weight_val) {
          return lerp(self_val, end_val, weight_val);
        },
        [](Vectorized<scalar_t> self_val, Vectorized<scalar_t> end_val, Vectorized<scalar_t> weight_val) {
          return lerp_vec(self_val, end_val, weight_val);
        });
  });
=======
  if (iter.common_dtype() == kBFloat16) {
    using bVec = Vectorized<BFloat16>;
    using fVec = Vectorized<float>;
    auto one_vec = fVec(1);
    auto threshold_vec = fVec(0.5);
    at::native::cpu_kernel_vec(
      iter,
      [=](BFloat16 self_val, BFloat16 end_val, BFloat16 weight_val) -> BFloat16 {
        return lerp(self_val, end_val, weight_val);
      },
      [=](bVec self_vec, bVec end_vec, bVec weight_vec) -> bVec {
          fVec self_vec0, self_vec1, end_vec0, end_vec1, weight_vec0, weight_vec1;
          std::tie(self_vec0, self_vec1) = convert_bfloat16_float(self_vec);
          std::tie(end_vec0, end_vec1) = convert_bfloat16_float(end_vec);
          std::tie(weight_vec0, weight_vec1) = convert_bfloat16_float(weight_vec);
          auto result0 = fVec::blendv(
            end_vec0 - (end_vec0 - self_vec0) * (one_vec - weight_vec0),
            self_vec0 + weight_vec0 * (end_vec0 - self_vec0),
            weight_vec0 < threshold_vec);
          auto result1 = fVec::blendv(
            end_vec1 - (end_vec1 - self_vec1) * (one_vec - weight_vec1),
            self_vec1 + weight_vec1 * (end_vec1 - self_vec1),
            weight_vec1 < threshold_vec);
          return convert_float_bfloat16(result0, result1);
      });
  } else {
    AT_DISPATCH_FLOATING_AND_COMPLEX_TYPES(iter.common_dtype(), "lerp_kernel_tensor", [&] {
      at::native::cpu_kernel(
          iter,
          [](scalar_t self_val, scalar_t end_val, scalar_t weight_val) {
            return lerp(self_val, end_val, weight_val);
          });
    });
  }
>>>>>>> bd49c99d
}

} // anonymous namespace

REGISTER_DISPATCH(lerp_kernel_scalar_weight, &lerp_scalar_kernel);
REGISTER_DISPATCH(lerp_kernel_tensor_weight, &lerp_tensor_kernel);

} // namespace native
} // namespace at<|MERGE_RESOLUTION|>--- conflicted
+++ resolved
@@ -3,6 +3,8 @@
 #include <ATen/Dispatch.h>
 #include <ATen/TensorIterator.h>
 #include <ATen/native/cpu/Loops.h>
+
+#include <c10/util/irange.h>
 
 namespace at {
 namespace native {
@@ -59,27 +61,11 @@
 }
 
 void lerp_scalar_kernel(at::TensorIteratorBase& iter, const Scalar& weight) {
-<<<<<<< HEAD
-  AT_DISPATCH_FLOATING_AND_COMPLEX_TYPES(iter.common_dtype(), "lerp_kernel_scalar", [&] {
-    auto weight_val = weight.to<scalar_t>();
-    at::native::cpu_kernel_vec(
-        iter,
-        [weight_val](scalar_t self_val, scalar_t end_val) {
-          return lerp(self_val, end_val, weight_val);
-        },
-        [weight_val](Vectorized<scalar_t> self, Vectorized<scalar_t> end) {
-          const Vectorized<scalar_t> weight(weight_val);
-          return lerp_vec(self, end, weight);
-        });
-  });
-=======
   if (iter.common_dtype() == kBFloat16) {
     using bVec = Vectorized<BFloat16>;
     using fVec = Vectorized<float>;
     float weight_val = weight.to<float>();
     auto weight_vec = fVec(weight_val);
-    auto threshold_vec = fVec(0.5);
-    auto one_vec = fVec(1);
     at::native::cpu_kernel_vec(
       iter,
       [weight_val](BFloat16 self_val, BFloat16 end_val) -> BFloat16 {
@@ -89,48 +75,30 @@
           fVec self_vec0, self_vec1, end_vec0, end_vec1;
           std::tie(self_vec0, self_vec1) = convert_bfloat16_float(self_vec);
           std::tie(end_vec0, end_vec1) = convert_bfloat16_float(end_vec);
-          auto result0 = fVec::blendv(
-            end_vec0 - (end_vec0 - self_vec0) * (one_vec - weight_vec),
-            self_vec0 + weight_vec * (end_vec0 - self_vec0),
-            weight_vec < threshold_vec);
-          auto result1 = fVec::blendv(
-            end_vec1 - (end_vec1 - self_vec1) * (one_vec - weight_vec),
-            self_vec1 + weight_vec * (end_vec1 - self_vec1),
-            weight_vec < threshold_vec);
+          auto result0 = lerp_vec(self_vec0, end_vec0, weight_vec);
+          auto result1 = lerp_vec(self_vec1, end_vec1, weight_vec);
           return convert_float_bfloat16(result0, result1);
       });
   } else {
     AT_DISPATCH_FLOATING_AND_COMPLEX_TYPES(iter.common_dtype(), "lerp_kernel_scalar", [&] {
       auto weight_val = weight.to<scalar_t>();
-      at::native::cpu_kernel(
+      at::native::cpu_kernel_vec(
           iter,
           [weight_val](scalar_t self_val, scalar_t end_val) {
             return lerp(self_val, end_val, weight_val);
+          },
+          [weight_val](Vectorized<scalar_t> self, Vectorized<scalar_t> end) {
+            const Vectorized<scalar_t> weight(weight_val);
+            return lerp_vec(self, end, weight);
           });
     });
   }
->>>>>>> bd49c99d
 }
 
-
 void lerp_tensor_kernel(at::TensorIteratorBase& iter) {
-<<<<<<< HEAD
-  AT_DISPATCH_FLOATING_AND_COMPLEX_TYPES(iter.common_dtype(), "lerp_kernel_tensor", [&] {
-    at::native::cpu_kernel_vec(
-        iter,
-        [](scalar_t self_val, scalar_t end_val, scalar_t weight_val) {
-          return lerp(self_val, end_val, weight_val);
-        },
-        [](Vectorized<scalar_t> self_val, Vectorized<scalar_t> end_val, Vectorized<scalar_t> weight_val) {
-          return lerp_vec(self_val, end_val, weight_val);
-        });
-  });
-=======
   if (iter.common_dtype() == kBFloat16) {
     using bVec = Vectorized<BFloat16>;
     using fVec = Vectorized<float>;
-    auto one_vec = fVec(1);
-    auto threshold_vec = fVec(0.5);
     at::native::cpu_kernel_vec(
       iter,
       [=](BFloat16 self_val, BFloat16 end_val, BFloat16 weight_val) -> BFloat16 {
@@ -141,26 +109,22 @@
           std::tie(self_vec0, self_vec1) = convert_bfloat16_float(self_vec);
           std::tie(end_vec0, end_vec1) = convert_bfloat16_float(end_vec);
           std::tie(weight_vec0, weight_vec1) = convert_bfloat16_float(weight_vec);
-          auto result0 = fVec::blendv(
-            end_vec0 - (end_vec0 - self_vec0) * (one_vec - weight_vec0),
-            self_vec0 + weight_vec0 * (end_vec0 - self_vec0),
-            weight_vec0 < threshold_vec);
-          auto result1 = fVec::blendv(
-            end_vec1 - (end_vec1 - self_vec1) * (one_vec - weight_vec1),
-            self_vec1 + weight_vec1 * (end_vec1 - self_vec1),
-            weight_vec1 < threshold_vec);
+          auto result0 = lerp_vec(self_vec0, end_vec0, weight_vec0);
+          auto result1 = lerp_vec(self_vec1, end_vec1, weight_vec1);
           return convert_float_bfloat16(result0, result1);
       });
   } else {
     AT_DISPATCH_FLOATING_AND_COMPLEX_TYPES(iter.common_dtype(), "lerp_kernel_tensor", [&] {
-      at::native::cpu_kernel(
+      at::native::cpu_kernel_vec(
           iter,
           [](scalar_t self_val, scalar_t end_val, scalar_t weight_val) {
             return lerp(self_val, end_val, weight_val);
+          },
+          [](Vectorized<scalar_t> self_val, Vectorized<scalar_t> end_val, Vectorized<scalar_t> weight_val) {
+            return lerp_vec(self_val, end_val, weight_val);
           });
     });
   }
->>>>>>> bd49c99d
 }
 
 } // anonymous namespace
