--- conflicted
+++ resolved
@@ -254,18 +254,11 @@
             return py_type(out, self.shape_env)
 
     def unary_magic_impl(self):
-        if method in ["ceil"]:
+        if method in ["ceil", "floor"]:
             op = getattr(math, method)
         else:
             op = getattr(operator, method)
         if SYM_FUNCTION_MODE:
-<<<<<<< HEAD
-=======
-            if method in ["ceil", "floor"]:
-                op = getattr(math, method)
-            else:
-                op = getattr(operator, method)
->>>>>>> a56a8c0f
             return _handle_sym_dispatch(op, (self,), {})
         # TODO: consider constant prop here
         expr = self.shape_env.replace(self.expr)
