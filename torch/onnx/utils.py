--- conflicted
+++ resolved
@@ -45,11 +45,13 @@
     symbolic_helper,
 )
 from torch.onnx._globals import GLOBALS
-<<<<<<< HEAD
-from torch.onnx._internal import _beartype, dispatch, jit_utils, registration
-=======
-from torch.onnx._internal import _beartype, diagnostics, jit_utils, registration
->>>>>>> f71ad2fd
+from torch.onnx._internal import (
+    _beartype,
+    diagnostics,
+    dispatch,
+    jit_utils,
+    registration,
+)
 
 __all__ = [
     "is_in_onnx_export",
