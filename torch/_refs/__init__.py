import torch

import torch._prims as prims
import torch._prims.utils as utils
from torch._prims.utils import (
    check,
    check_value,
    DimsType,
    ShapeType,
    StrideType,
    TensorLike,
    TensorLikeType,
    DeviceLikeType,
    TensorOrNumberLikeType,
    DimsSequenceType,
    TensorSequenceType,
    Number,
    NumberType,
    ELEMENTWISE_TYPE_PROMOTION_KIND,
    REDUCTION_OUTPUT_TYPE_KIND,
    is_weakly_lesser_type,
    dtype_to_type,
)
from torch._prims.wrappers import (
    elementwise_type_promotion_wrapper,
    out_wrapper,
    _maybe_convert_to_dtype,
    _maybe_resize_out,
    elementwise_unary_scalar_wrapper,
    _safe_copy_out,
)

from collections.abc import Iterable
from functools import reduce, partial
from typing import Sequence, Optional, Union, Callable, List, Tuple
import operator
import warnings
import math
from enum import Enum
import collections

# Experimental module containing prototype Python references for existing
#   PyTorch operations.

__all__ = [
    #
    # Elementwise Unary References
    #
    "abs",
    "acos",
    "acosh",
    "asin",
    "atan",
    "bitwise_not",
    # "cbrt",  # No corresponding torch operation
    "ceil",
    "cos",
    "cosh",
    "digamma",
    "erf",
    "erfinv",
    "erfc",
    "exp",
    "expm1",
    "exp2",
    "fill",
    "floor",
    "frac",
    "isfinite",
    "isinf",
    "isnan",
    "i0",
    "lgamma",
    "log",
    "log1p",
    "log2",
    "log10",
    "nan_to_num",
    "neg",
    "positive",
    "reciprocal",
    "round",  # TODO: model kwargs
    "sigmoid",
    "sign",
    "signbit",
    "sin",
    "sinh",
    "sqrt",
    "square",
    "tan",
    "tanh",
    #
    # Elementwise Binary References
    #
    "add",
    "atan2",
    "bitwise_and",
    "bitwise_left_shift",
    "bitwise_or",
    "bitwise_right_shift",
    "bitwise_xor",
    # "complex",
    # 'copysign', # where
    # 'div', # need to implement all rounding modes first
    "eq",
    "float_power",
    # 'floor_divide', # requires floor
    "fmax",
    "fmin",
    "fmod",
    # 'gcd',
    "ge",
    "gt",
    # 'heaviside',
    # 'hypot',
    "igamma",
    "igammac",
    "isclose",
    # 'lcm',
    # 'ldexp',
    "le",
    "logical_and",
    "logical_or",
    "logical_xor",
    "lt",
    # 'max', # implement with reductions
    "maximum",
    # 'min', # implement with reductions
    "minimum",
    "mul",
    "ne",
    "nextafter",
    # 'polar',  # abs, cos, sin
    "pow",
    # 'remainder',
    # 'rsub', # unblocked
    # # special.xlog1py
    # # special.zeta
    "sub",
    "true_divide",
    # 'xlogy', # where?, log, mul
    #
    # Elementwise Ternary References
    #
    "clamp",
    #
    # Conditional references
    #
    "where",
    #
    # Data conversion and movement references
    #
    "clone",
    "copy_to",  # TODO: add OpInfo (or implement .to)
    "item",  # TODO: add OpInfo
    #
    # Reduction ops
    #
    "all",
    "amax",
    "amin",
    "any",
    "mean",
    "std_mean",
    "var_mean",
    "sum",
    "prod",
    "var",
    #
    # Linear algebra ops
    #
    "addr",
    #
    # View & Shape Ops
    #
    "atleast_1d",
    "atleast_2d",
    "atleast_3d",
    "as_strided",
    "broadcast_shapes",
    "broadcast_tensors",
    "broadcast_to",
    "cat",
    "chunk",
    "column_stack",
    "dsplit",
    "dstack",
    "flatten",
    "flip",
    "fliplr",
    "flipud",
    "hsplit",
    "hstack",
    "narrow",
    "permute",
    "reshape",
    "roll",
    "rot90",
    "stack",
    "swap_axes",  # alias for transpose
    "squeeze",
    "t",
    "tensor_split",
    "transpose",
    "unsqueeze",
    "view",
    "vsplit",
    "vstack",
    #
    # Tensor Creation
    #
    "empty",
    "empty_like",
    "empty_strided",
    "full",
    "full_like",
    "ones",
    "ones_like",
    "zeros",
    "zeros_like",
    #
    # Randomness References
    #
    "uniform",  # TODO: add OpInfo -- and testing for randomness?
    #
    # Test-related functions
    #
    "equal",  # TODO: add OpInfo
]

Tensor = torch.Tensor


def _broadcast_shapes(*_shapes):
    shapes = tuple(
        (x,) if isinstance(x, int) else x
        for x in filter(lambda x: x is not None, _shapes)
    )

    # Short-circuits on no input
    if len(shapes) == 0:
        return None

    # Type checking
    # TODO: make common validations available as utils
    for shape in shapes:
        assert isinstance(shape, Sequence)

    # Computes common shape
    common_shape = [
        1,
    ] * reduce(max, (len(shape) for shape in shapes))
    for shape in shapes:
        for idx in range(-1, -1 - len(shape), -1):
            if common_shape[idx] == 1:
                if shape[idx] < 0:
                    raise ValueError(
                        "Attempting to broadcast a dimension with negative length!"
                    )
                common_shape[idx] = shape[idx]
            elif shape[idx] != 1:
                if common_shape[idx] != shape[idx]:
                    raise RuntimeError(
                        "Attempting to broadcast a dimension of length ",
                        str(shape[idx]),
                        "!",
                    )

    return common_shape


def _maybe_broadcast(*args, preserve_cpu_scalar_tensors=True):
    # Computes common shape
    common_shape = _broadcast_shapes(
        *map(lambda t: t.shape if isinstance(t, TensorLike) else None, args)
    )

    def __maybe_broadcast(x, shape):
        if x is None:
            return None
        elif isinstance(x, Number):
            return x
        elif isinstance(x, TensorLike):
            if preserve_cpu_scalar_tensors and utils.is_cpu_scalar_tensor(x):
                return x

            if tuple(x.shape) != common_shape:
                common_rank = len(common_shape) + 1
                start = common_rank - (len(x.shape) + 1)
                dims = tuple(range(start, len(x.shape) + start))
                return prims.broadcast_in_dim(x, common_shape, dims)
        else:
            raise RuntimeError(
                "Unexpected type when broadcasting: " + str(type(x)) + "!"
            )

    return tuple(__maybe_broadcast(x, common_shape) for x in args)


# Utilities should come BEFORE this import
from torch._decomp import register_decomposition

#
# Elementwise unary references
#

infer_aten_op = object()

# TODO: add type promotion support
def _make_elementwise_unary_reference(
    prim: Callable,
    *,
    type_promotion_kind,
    aten_op=infer_aten_op,
    disable_meta=False,
    extra_meta=None,
) -> Callable:
    @out_wrapper
    @elementwise_unary_scalar_wrapper
    @elementwise_type_promotion_wrapper(
        type_promoting_args=("a",),
        type_promotion_kind=type_promotion_kind,
    )
    def _ref(a: TensorLikeType) -> TensorLikeType:
        if not isinstance(a, TensorLike):
            raise RuntimeError(
                "Expected a tensor input for an elementwise unary operation!"
            )

        if extra_meta is not None:
            extra_meta(a)

        return prim(a)

    if aten_op is infer_aten_op:
        aten_op = getattr(torch.ops.aten, prim.__name__.split(".")[0])
    if aten_op is not None:
        register_decomposition(aten_op, disable_meta=disable_meta)(_ref)

    return _ref


abs = _make_elementwise_unary_reference(
    prims.abs,
    type_promotion_kind=ELEMENTWISE_TYPE_PROMOTION_KIND.COMPLEX_TO_FLOAT,
)

acos = _make_elementwise_unary_reference(
    prims.acos,
    type_promotion_kind=ELEMENTWISE_TYPE_PROMOTION_KIND.INT_TO_FLOAT,
)

acosh = _make_elementwise_unary_reference(
    prims.acosh,
    type_promotion_kind=ELEMENTWISE_TYPE_PROMOTION_KIND.INT_TO_FLOAT,
)

asin = _make_elementwise_unary_reference(
    prims.asin,
    type_promotion_kind=ELEMENTWISE_TYPE_PROMOTION_KIND.INT_TO_FLOAT,
)

atan = _make_elementwise_unary_reference(
    prims.atan,
    type_promotion_kind=ELEMENTWISE_TYPE_PROMOTION_KIND.INT_TO_FLOAT,
)

bitwise_not = _make_elementwise_unary_reference(
    prims.bitwise_not,
    type_promotion_kind=ELEMENTWISE_TYPE_PROMOTION_KIND.DEFAULT,
)

ceil = _make_elementwise_unary_reference(
    prims.ceil,
    type_promotion_kind=ELEMENTWISE_TYPE_PROMOTION_KIND.DEFAULT,
)

cos = _make_elementwise_unary_reference(
    prims.cos,
    type_promotion_kind=ELEMENTWISE_TYPE_PROMOTION_KIND.INT_TO_FLOAT,
)

cosh = _make_elementwise_unary_reference(
    prims.cosh,
    type_promotion_kind=ELEMENTWISE_TYPE_PROMOTION_KIND.INT_TO_FLOAT,
)

digamma = _make_elementwise_unary_reference(
    prims.digamma,
    type_promotion_kind=ELEMENTWISE_TYPE_PROMOTION_KIND.INT_TO_FLOAT,
)

erf = _make_elementwise_unary_reference(
    prims.erf,
    type_promotion_kind=ELEMENTWISE_TYPE_PROMOTION_KIND.INT_TO_FLOAT,
)

erfinv = _make_elementwise_unary_reference(
    prims.erf_inv,
    type_promotion_kind=ELEMENTWISE_TYPE_PROMOTION_KIND.INT_TO_FLOAT,
    aten_op=torch.ops.aten.erfinv,  # prim/aten name mismatch
)

erfc = _make_elementwise_unary_reference(
    prims.erfc,
    type_promotion_kind=ELEMENTWISE_TYPE_PROMOTION_KIND.INT_TO_FLOAT,
)

exp = _make_elementwise_unary_reference(
    prims.exp,
    type_promotion_kind=ELEMENTWISE_TYPE_PROMOTION_KIND.INT_TO_FLOAT,
)

expm1 = _make_elementwise_unary_reference(
    prims.expm1,
    type_promotion_kind=ELEMENTWISE_TYPE_PROMOTION_KIND.INT_TO_FLOAT,
)

exp2 = _make_elementwise_unary_reference(
    prims.exp2,
    type_promotion_kind=ELEMENTWISE_TYPE_PROMOTION_KIND.INT_TO_FLOAT,
)

# Fill has its own implementation because it has a value parameter
@out_wrapper
@elementwise_type_promotion_wrapper(
    type_promoting_args=("a,"),
    type_promotion_kind=ELEMENTWISE_TYPE_PROMOTION_KIND.NO_OPMATH,
)
def fill(a: TensorLikeType, value: NumberType) -> TensorLikeType:

    assert isinstance(a, TensorLike)
    assert isinstance(value, Number)

    python_type = utils.dtype_to_type(a.dtype)
    if not utils.is_weakly_lesser_type(type(value), python_type):
        msg = "value argument of type {0} cannot be safely cast to type {1}!".format(
            type(value), python_type
        )
        raise ValueError(msg)

    return prims.fill(a, value)


floor = _make_elementwise_unary_reference(
    prims.floor,
    type_promotion_kind=ELEMENTWISE_TYPE_PROMOTION_KIND.DEFAULT,
)


def _frac(x: TensorLikeType) -> TensorLikeType:
    trunc_x = mul(floor(abs(x)), sign(x))
    return sub(x, trunc_x)


frac = _make_elementwise_unary_reference(
    _frac,
    type_promotion_kind=ELEMENTWISE_TYPE_PROMOTION_KIND.DEFAULT,
    aten_op=torch.ops.aten.frac,
)


def _isfinite(a: TensorLikeType) -> TensorLikeType:
    if utils.is_float_dtype(a.dtype) or utils.is_complex_dtype(a.dtype):
        return prims.isfinite(a)

    return ones_like(a, dtype=torch.bool)


isfinite = _make_elementwise_unary_reference(
    _isfinite,
    type_promotion_kind=ELEMENTWISE_TYPE_PROMOTION_KIND.ALWAYS_BOOL,
    aten_op=None,  # CompositeImplicitAutograd
)


def _isinf(a: TensorLikeType) -> TensorLikeType:
    # TODO Add complex tensor support to remove is_infinite prim
    # if utils.is_complex_dtype(a):
    #     return bitwise_or(_isinf(real(a), _isinf(imag(a))
    # else:
    #     return bitwise_not(bitwise_or(isnan(a), isfinite(a)))
    if utils.is_float_dtype(a.dtype) or utils.is_complex_dtype(a.dtype):
        return prims.is_infinite(a)

    return zeros_like(a, dtype=torch.bool)


isinf = _make_elementwise_unary_reference(
    _isinf,
    type_promotion_kind=ELEMENTWISE_TYPE_PROMOTION_KIND.ALWAYS_BOOL,
    aten_op=torch.ops.aten.isinf,  # prim/aten name mismatch
)


def _isnan(a: TensorLikeType) -> TensorLikeType:
    return prims.ne(a, a)


isnan = _make_elementwise_unary_reference(
    _isnan,
    type_promotion_kind=ELEMENTWISE_TYPE_PROMOTION_KIND.ALWAYS_BOOL,
    aten_op=torch.ops.aten.isnan,  # prim/aten name mismatch
)

i0 = _make_elementwise_unary_reference(
    prims.bessel_i0,
    type_promotion_kind=utils.ELEMENTWISE_TYPE_PROMOTION_KIND.INT_TO_FLOAT,
    aten_op=torch.ops.aten.special_i0,
)

lgamma = _make_elementwise_unary_reference(
    prims.lgamma,
    type_promotion_kind=ELEMENTWISE_TYPE_PROMOTION_KIND.INT_TO_FLOAT,
)

log = _make_elementwise_unary_reference(
    prims.log,
    type_promotion_kind=ELEMENTWISE_TYPE_PROMOTION_KIND.INT_TO_FLOAT,
)

log1p = _make_elementwise_unary_reference(
    prims.log1p,
    type_promotion_kind=ELEMENTWISE_TYPE_PROMOTION_KIND.INT_TO_FLOAT,
)

log2 = _make_elementwise_unary_reference(
    prims.log2,
    type_promotion_kind=ELEMENTWISE_TYPE_PROMOTION_KIND.INT_TO_FLOAT,
)

log10 = _make_elementwise_unary_reference(
    prims.log10,
    type_promotion_kind=ELEMENTWISE_TYPE_PROMOTION_KIND.INT_TO_FLOAT,
)


@register_decomposition(torch.ops.aten.nan_to_num)
@out_wrapper
@elementwise_type_promotion_wrapper(
    type_promoting_args=("a,"),
    type_promotion_kind=ELEMENTWISE_TYPE_PROMOTION_KIND.DEFAULT,
)
def nan_to_num(
    a: TensorLikeType,
    *,
    nan: Optional[NumberType] = 0.0,
    posinf: Optional[NumberType] = None,
    neginf: Optional[NumberType] = None,
) -> TensorLikeType:
    assert isinstance(a, TensorLike)

    if a.dtype == torch.bool:
        return clone(a)

    if posinf is None:
        posinf = prims.maximum_value(a.dtype)

    if neginf is None:
        neginf = prims.minimum_value(a.dtype)

    result = where(isnan(a), nan, a)

    is_neg = signbit(a)
    is_neginf = bitwise_and(isinf(a), is_neg)
    result = where(is_neginf, neginf, result)

    is_posinf = bitwise_and(isinf(a), bitwise_not(is_neg))
    result = where(is_posinf, posinf, result)
    return result


def _neg_meta(a: TensorLikeType):
    if a.dtype is torch.bool:
        msg = "neg is not supported on bool tensors."
        raise RuntimeError(msg)


neg = _make_elementwise_unary_reference(
    prims.neg,
    type_promotion_kind=ELEMENTWISE_TYPE_PROMOTION_KIND.DEFAULT,
    extra_meta=_neg_meta,
)


# positive does not use _make_elementwise_unary_reference because it does not support out
def positive(a: TensorLikeType) -> TensorLikeType:
    assert isinstance(a, TensorLike)
    if a.dtype is torch.bool:
        msg = "positive does not support bool tensors."
        raise RuntimeError(msg)
    return a


reciprocal = _make_elementwise_unary_reference(
    prims.reciprocal,
    type_promotion_kind=ELEMENTWISE_TYPE_PROMOTION_KIND.INT_TO_FLOAT,
)

# TODO: round takes additional kwargs
round = _make_elementwise_unary_reference(
    prims.round,
    type_promotion_kind=ELEMENTWISE_TYPE_PROMOTION_KIND.DEFAULT,
    aten_op=None,  # TODO: this does need a decomp, but kwarg handling is needed
)


def _sigmoid(a: TensorLikeType) -> TensorLikeType:
    return true_divide(1, add(1, exp(neg(a))))


sigmoid = _make_elementwise_unary_reference(
    _sigmoid,
    type_promotion_kind=ELEMENTWISE_TYPE_PROMOTION_KIND.INT_TO_FLOAT,
    aten_op=torch.ops.aten.sigmoid,
)

sign = _make_elementwise_unary_reference(
    prims.sign,
    type_promotion_kind=ELEMENTWISE_TYPE_PROMOTION_KIND.DEFAULT,
)


signbit = _make_elementwise_unary_reference(
    prims.signbit,
    type_promotion_kind=ELEMENTWISE_TYPE_PROMOTION_KIND.ALWAYS_BOOL,
)

sin = _make_elementwise_unary_reference(
    prims.sin,
    type_promotion_kind=ELEMENTWISE_TYPE_PROMOTION_KIND.INT_TO_FLOAT,
)

sinh = _make_elementwise_unary_reference(
    prims.sinh,
    type_promotion_kind=ELEMENTWISE_TYPE_PROMOTION_KIND.INT_TO_FLOAT,
)

sqrt = _make_elementwise_unary_reference(
    prims.sqrt,
    type_promotion_kind=ELEMENTWISE_TYPE_PROMOTION_KIND.INT_TO_FLOAT,
)


def _square(a: TensorLikeType) -> TensorLikeType:
    return mul(a, a)


square = _make_elementwise_unary_reference(
    _square,
    type_promotion_kind=ELEMENTWISE_TYPE_PROMOTION_KIND.BOOL_TO_LONG,
    aten_op=None,  # CompositeImplicitAutograd,
)

tan = _make_elementwise_unary_reference(
    prims.tan,
    type_promotion_kind=ELEMENTWISE_TYPE_PROMOTION_KIND.INT_TO_FLOAT,
)

tanh = _make_elementwise_unary_reference(
    prims.tanh, type_promotion_kind=ELEMENTWISE_TYPE_PROMOTION_KIND.INT_TO_FLOAT
)


def _make_elementwise_binary_reference(
    prim: Callable,
    *,
    type_promotion_kind,
    aten_op=infer_aten_op,
    has_out=True,
    supports_lhs_python_scalar=True,
    supports_rhs_python_scalar=True,
    disable_meta=False,
) -> Callable:
    @elementwise_type_promotion_wrapper(
        type_promoting_args=("a", "b"),
        type_promotion_kind=type_promotion_kind,
    )
    def _ref(
        a: Union[Tensor, NumberType],
        b: Union[Tensor, NumberType],
    ) -> Tensor:
        if not supports_lhs_python_scalar and isinstance(a, Number):
            raise ValueError(
                "Received a lhs Python scalar to an elementwise binary operation that does not accept lhs scalars!"
            )

        if not supports_rhs_python_scalar and isinstance(b, Number):
            raise ValueError(
                "Received a rhs Python scalar to an elementwise binary operation that does not accept rhs scalars!"
            )

        # TODO: enable this for operations that support it, like add
        if isinstance(a, Number) and isinstance(b, Number):
            raise ValueError(
                "Receive two Number inputs to an elementwise binary operation!"
            )

        a, b = _maybe_broadcast(a, b)
        return prim(a, b)

    if has_out:
        _ref = out_wrapper(_ref)

    if aten_op is infer_aten_op:
        aten_op = getattr(torch.ops.aten, prim.__name__.split(".")[0])
    if aten_op is not None:
        register_decomposition(aten_op, disable_meta=disable_meta)(_ref)

    return _ref


# Add has its own implementation because it has an alpha argument
@out_wrapper
@elementwise_type_promotion_wrapper(
    type_promoting_args=("a", "b"),
    type_promotion_kind=ELEMENTWISE_TYPE_PROMOTION_KIND.DEFAULT,
)
def add(
    a: Union[TensorLikeType, NumberType],
    b: Union[TensorLikeType, NumberType],
    *,
    alpha: Optional[NumberType] = None,
):
    """
    Reference implementation of torch.add
    """

    if isinstance(a, Number) and isinstance(b, Number):
        raise ValueError(
            "Receive two Number inputs to an elementwise binary operation!"
        )

    a, b = _maybe_broadcast(a, b)

    if alpha is not None:
        dtype = a.dtype if isinstance(a, TensorLike) else b.dtype  # type: ignore[union-attr]
        python_type = utils.dtype_to_type(dtype)
        if not utils.is_weakly_lesser_type(type(alpha), python_type):
            msg = (
                "alpha argument of type {0} cannot be safely cast to type {1}!".format(
                    type(alpha), python_type
                )
            )
            raise ValueError(msg)
        b = prims.mul(b, alpha)

    return prims.add(a, b)


# TODO: add docstring
atan2 = _make_elementwise_binary_reference(
    prims.atan2,
    type_promotion_kind=ELEMENTWISE_TYPE_PROMOTION_KIND.INT_TO_FLOAT,
    supports_lhs_python_scalar=False,
    supports_rhs_python_scalar=False,
)

# TODO: add docstring
bitwise_and = _make_elementwise_binary_reference(
    prims.bitwise_and,
    type_promotion_kind=ELEMENTWISE_TYPE_PROMOTION_KIND.DEFAULT,
)

# TODO: add docstring
bitwise_left_shift = _make_elementwise_binary_reference(
    prims.shift_left,
    type_promotion_kind=ELEMENTWISE_TYPE_PROMOTION_KIND.DEFAULT,
    aten_op=torch.ops.aten.bitwise_left_shift,  # prim/aten name mismatch
)

# TODO: add docstring
bitwise_or = _make_elementwise_binary_reference(
    prims.bitwise_or,
    type_promotion_kind=ELEMENTWISE_TYPE_PROMOTION_KIND.DEFAULT,
)

# TODO: add docstring
bitwise_right_shift = _make_elementwise_binary_reference(
    prims.shift_right_arithmetic,
    type_promotion_kind=ELEMENTWISE_TYPE_PROMOTION_KIND.DEFAULT,
    aten_op=torch.ops.aten.bitwise_right_shift,  # prim/aten name mismatch
)

# TODO: add docstring
bitwise_xor = _make_elementwise_binary_reference(
    prims.bitwise_xor,
    type_promotion_kind=ELEMENTWISE_TYPE_PROMOTION_KIND.DEFAULT,
)

# TODO: add docstring
# complex =  _make_elementwise_binary_reference(prims.complex, type_promotion_kind=ELEMENTWISE_TYPE_PROMOTION_KIND.DEFAULT)

# TODO: add docstring
eq = _make_elementwise_binary_reference(
    prims.eq,
    type_promotion_kind=ELEMENTWISE_TYPE_PROMOTION_KIND.ALWAYS_BOOL,
    supports_lhs_python_scalar=False,
)

# TODO: add docstring
# Float power has its own implementation because it has unique type promotion.
# NB: aten_op not registered because CompositeExplicitAutograd
@out_wrapper
def float_power(
    a: Union[TensorLikeType, NumberType],
    b: Union[TensorLikeType, NumberType],
) -> Tensor:

    if isinstance(a, Number) and isinstance(b, Number):
        raise ValueError(
            "Receive two Number inputs to an elementwise binary operation!"
        )

    # Handles type promotion
    dtype = utils.get_higher_dtype(a, b)
    assert dtype is not None
    if utils.is_complex_dtype(dtype):
        dtype = torch.complex128
    else:
        dtype = torch.float64

    # Float power has the following contiguous cast behavior to be
    # consistent with its C++ impl
    if isinstance(a, TensorLike) and a.dtype != dtype:
        a = prims.to_dtype(a, dtype)
    if isinstance(b, TensorLike) and b.dtype != dtype:
        b = prims.to_dtype(b, dtype)

    a, b = _maybe_broadcast(a, b)
    return prims.pow(a, b)


# TODO: add docstring
fmax = _make_elementwise_binary_reference(
    prims.fmax,
    type_promotion_kind=ELEMENTWISE_TYPE_PROMOTION_KIND.DEFAULT,
    aten_op=torch.ops.aten.fmax,
)

# TODO: add docstring
fmin = _make_elementwise_binary_reference(
    prims.fmin,
    type_promotion_kind=ELEMENTWISE_TYPE_PROMOTION_KIND.DEFAULT,
    aten_op=torch.ops.aten.fmin,
)

# TODO: add docstring
fmod = _make_elementwise_binary_reference(
    prims.fmod,
    type_promotion_kind=ELEMENTWISE_TYPE_PROMOTION_KIND.DEFAULT,
    aten_op=torch.ops.aten.fmod,
)

# TODO: add docstring
ge = _make_elementwise_binary_reference(
    prims.ge,
    type_promotion_kind=ELEMENTWISE_TYPE_PROMOTION_KIND.ALWAYS_BOOL,
    supports_lhs_python_scalar=False,
)

# TODO: add docstring
gt = _make_elementwise_binary_reference(
    prims.gt,
    type_promotion_kind=ELEMENTWISE_TYPE_PROMOTION_KIND.ALWAYS_BOOL,
    supports_lhs_python_scalar=False,
)

igamma = _make_elementwise_binary_reference(
    prims.igamma,
    type_promotion_kind=ELEMENTWISE_TYPE_PROMOTION_KIND.INT_TO_FLOAT,
    supports_lhs_python_scalar=False,
    supports_rhs_python_scalar=False,
)

igammac = _make_elementwise_binary_reference(
    prims.igammac,
    type_promotion_kind=ELEMENTWISE_TYPE_PROMOTION_KIND.INT_TO_FLOAT,
    supports_lhs_python_scalar=False,
    supports_rhs_python_scalar=False,
)


def isclose(
    a: TensorLikeType,
    b: TensorLikeType,
    rtol: float = 1e-05,
    atol: float = 1e-08,
    equal_nan: bool = False,
) -> TensorLikeType:
<<<<<<< HEAD
    check_value(
        a.dtype == b.dtype,
        lambda: f"Attempting to compare tensors of different dtypes {a.dtype} and {b.dtype}!",
    )
    check_value(
        rtol >= 0,
        lambda: f"rtol must be greater than or equal to zero, but got {rtol}!",
    )
    check_value(
        atol >= 0,
        lambda: f"atol must be greater than or equal to zero, but got {atol}!",
=======
    check(
        a.dtype == b.dtype,
        lambda: "torch.isclose: Attempting to compare tensors of different dtypes {0} and {1}!".format(
            a.dtype, b.dtype
        ),
        ValueError,
    )
    check(
        rtol >= 0,
        lambda: "torch.isclose: rtol must be greater than or equal to zero, but got {0}!".format(
            rtol
        ),
    )
    check(
        atol >= 0,
        lambda: "torch.isclose: atol must be greater than or equal to zero, but got {0}!".format(
            atol
        ),
>>>>>>> bbbfbbed
    )

    close = eq(a, b)
    if equal_nan and (utils.is_float_dtype(a.dtype) or utils.is_complex_dtype(a.dtype)):
        close = logical_or(close, logical_and(isnan(a), isnan(b)))

    # Note: In case of zero tolerances the closeness inequality degenerates to an equality check.
    # In this case, the short-circuit prevents false positives as detailed in the paragraph below.
    if atol == 0 and rtol == 0:
        return close

    # Note [closeness error computation]
    # atol and rtol are provided as doubles, so the computation
    # rtol * other will produce a float or complex tensor.
    # When the difference (self - other) is compared to it then the
    # tensor representing the difference will also be cast to float or complex.
    # However, since (self - other) in uint8 is very likely to produce a
    # negative value, this moves the cast forward so the difference is
    # always computed in a float or complex type.
    # If the values of the integer tensors cannot be exactly represented
    # by the default scalar type then this may cause an incorrect result.
    if not utils.is_float_dtype(a.dtype) and not utils.is_complex_dtype(a.dtype):
        a = prims.convert_element_type(a, torch.get_default_dtype())
        b = prims.convert_element_type(b, torch.get_default_dtype())

    allowed_error = add(atol, abs(mul(b, rtol)))
    actual_error = abs(sub(a, b))

    # Computes finite closeness
    result = logical_or(
        close, logical_and(isfinite(actual_error), le(actual_error, allowed_error))
    )

    return result


# TODO: add docstring
le = _make_elementwise_binary_reference(
    prims.le,
    type_promotion_kind=ELEMENTWISE_TYPE_PROMOTION_KIND.ALWAYS_BOOL,
    supports_lhs_python_scalar=False,
)


def _logical_and(a: TensorLikeType, b: TensorLikeType):
    if not utils.is_boolean_dtype(a.dtype):
        a = ne(a, 0)
    if not utils.is_boolean_dtype(b.dtype):
        b = ne(b, 0)
    return bitwise_and(a, b)


logical_and = _make_elementwise_binary_reference(
    _logical_and,
    type_promotion_kind=ELEMENTWISE_TYPE_PROMOTION_KIND.ALWAYS_BOOL,
    aten_op=torch.ops.aten.logical_and,
)


def _logical_or(a: TensorLikeType, b: TensorLikeType):
    if not utils.is_boolean_dtype(a.dtype):
        a = ne(a, 0)
    if not utils.is_boolean_dtype(b.dtype):
        b = ne(b, 0)
    return bitwise_or(a, b)


logical_or = _make_elementwise_binary_reference(
    _logical_or,
    type_promotion_kind=ELEMENTWISE_TYPE_PROMOTION_KIND.ALWAYS_BOOL,
    aten_op=torch.ops.aten.logical_or,
)


def _logical_xor(a: TensorLikeType, b: TensorLikeType):
    if not utils.is_boolean_dtype(a.dtype):
        a = ne(a, 0)
    if not utils.is_boolean_dtype(b.dtype):
        b = ne(b, 0)
    return bitwise_xor(a, b)


# TODO: skip unnecessary conversion of long to float
logical_xor = _make_elementwise_binary_reference(
    _logical_xor,
    type_promotion_kind=ELEMENTWISE_TYPE_PROMOTION_KIND.ALWAYS_BOOL,
    aten_op=torch.ops.aten.logical_xor,
)


# TODO: add docstring
lt = _make_elementwise_binary_reference(
    prims.lt,
    type_promotion_kind=ELEMENTWISE_TYPE_PROMOTION_KIND.ALWAYS_BOOL,
    supports_lhs_python_scalar=False,
)

# TODO: add docstring
maximum = _make_elementwise_binary_reference(
    prims.maximum,
    type_promotion_kind=ELEMENTWISE_TYPE_PROMOTION_KIND.DEFAULT,
)

# TODO: add docstring
minimum = _make_elementwise_binary_reference(
    prims.minimum,
    type_promotion_kind=ELEMENTWISE_TYPE_PROMOTION_KIND.DEFAULT,
)

# TODO: add docstring
mul = _make_elementwise_binary_reference(
    prims.mul,
    type_promotion_kind=ELEMENTWISE_TYPE_PROMOTION_KIND.DEFAULT,
)

# TODO: add docstring
ne = _make_elementwise_binary_reference(
    prims.ne,
    type_promotion_kind=ELEMENTWISE_TYPE_PROMOTION_KIND.ALWAYS_BOOL,
    supports_lhs_python_scalar=False,
)

# TODO: add docstring
nextafter = _make_elementwise_binary_reference(
    prims.nextafter,
    type_promotion_kind=ELEMENTWISE_TYPE_PROMOTION_KIND.NO_OPMATH,
    supports_lhs_python_scalar=False,
    supports_rhs_python_scalar=False,
)

# TODO: add docstring
pow = _make_elementwise_binary_reference(
    prims.pow,
    type_promotion_kind=ELEMENTWISE_TYPE_PROMOTION_KIND.BOOL_TO_LONG,
)

# TODO: add docstring
# TODO: consider refactoring this with add impl
# sub has its own implementation because it has an alpha argument
@register_decomposition(torch.ops.aten.sub)
@out_wrapper
@elementwise_type_promotion_wrapper(
    type_promoting_args=("a", "b"),
    type_promotion_kind=ELEMENTWISE_TYPE_PROMOTION_KIND.DEFAULT,
)
def sub(
    a: Union[TensorLikeType, NumberType],
    b: Union[TensorLikeType, NumberType],
    *,
    alpha: Optional[NumberType] = None,
):
    """
    Reference implementation of torch.sub
    """

    if isinstance(a, Number) and isinstance(b, Number):
        raise ValueError(
            "Receive two Number inputs to an elementwise binary operation!"
        )

    a, b = _maybe_broadcast(a, b)

    if alpha is not None:
        dtype = a.dtype if isinstance(a, TensorLike) else b.dtype  # type: ignore[union-attr]
        python_type = utils.dtype_to_type(dtype)
        if not utils.is_weakly_lesser_type(type(alpha), python_type):
            msg = (
                "alpha argument of type {0} cannot be safely cast to type {1}!".format(
                    type(alpha), python_type
                )
            )
            raise ValueError(msg)
        b = prims.mul(b, alpha)

    return prims.sub(a, b)


# TODO: add docstring
true_divide = _make_elementwise_binary_reference(
    prims.div,
    type_promotion_kind=ELEMENTWISE_TYPE_PROMOTION_KIND.INT_TO_FLOAT,
    aten_op=None,  # CompositeImplicitAutograd
)

#
# Elementwise Ternary References
#


@out_wrapper
@elementwise_type_promotion_wrapper(
    type_promoting_args=("a", "min", "max"),
    type_promotion_kind=ELEMENTWISE_TYPE_PROMOTION_KIND.DEFAULT,
)
def clamp(
    a: TensorLikeType,
    min: Optional[TensorOrNumberLikeType] = None,
    max: Optional[TensorOrNumberLikeType] = None,
) -> TensorLikeType:
    a, min, max = _maybe_broadcast(a, min, max)

    if min is not None and max is not None:
        return minimum(maximum(a, min), max)
    if min is not None:
        return maximum(a, min)
    if max is not None:
        return minimum(a, max)

    msg = "clamp called but both min and max are none!"
    raise ValueError(msg)


#
# Conditional references
#

# https://pytorch.org/docs/stable/generated/torch.where.html
# TODO: implement alternate where
@register_decomposition(torch.ops.aten.where)
@out_wrapper
@elementwise_type_promotion_wrapper(
    type_promoting_args=("a", "b"),
    type_promotion_kind=ELEMENTWISE_TYPE_PROMOTION_KIND.NO_OPMATH,
)
def where(
    pred: Tensor,
    a: Optional[Union[TensorLikeType, NumberType]] = None,
    b: Optional[Union[TensorLikeType, NumberType]] = None,
):
    """ """

    if a is None or b is None:
        raise NotImplementedError

    utils.check_same_device(pred, a, b, allow_cpu_scalar_tensors=True)
    assert pred.dtype is torch.bool

    pred, a, b = _maybe_broadcast(pred, a, b)
    return prims.where(pred, a, b)


#
# Data Movement References
#
def clone(
    a: TensorLikeType, *, memory_format: torch.memory_format = torch.preserve_format
) -> TensorLikeType:

    return prims.clone(a, memory_format=memory_format)


def copy_to(a: Tensor, b: Tensor, *, allow_cross_device=True):
    if not allow_cross_device and a.device != b.device:
        msg = "Attempting to copy from device {0} to device {1}, but cross-device copies are not allowed!".format(
            b.device, a.device
        )
        raise RuntimeError(msg)

    return prims.copy_to(a, b)


def item(a: TensorLikeType) -> NumberType:
    if a.numel() != 1:
        msg = f"Can't convert a tensor with {a.numel()} elements to a number!"
        raise ValueError(msg)

    # NOTE: explicit conversion is necessary for bool!
    # See https://github.com/pytorch/pytorch/issues/78071
    number_type = utils.dtype_to_type(a.dtype)
    return number_type(prims.item(a))


#
# Reduction references
#


def _reduction(
    a: TensorLikeType,
    prim: Callable,
    *,
    has_identity: bool = True,
    accepts_dim_tuple: bool = True,  # to handle min/argmin that accept single dim only
    dims: Optional[DimsType] = None,
    keepdims: bool = False,
    dtype: Optional[torch.dtype] = None,  # should be specified for ops that support it
    out: Optional[Tensor] = None,
    output_dtype_kind: REDUCTION_OUTPUT_TYPE_KIND,
) -> TensorLikeType:  # it is usually SAME, but I want
    # ref writers to actually think about what to put here
    assert isinstance(a, TensorLike)
    if a.ndim > 64:
        raise RuntimeError(
            "Received a tensor with {0} dimensions, but only tensors with up to 64 dims are supported!".format(
                a.ndim
            )
        )

    if out is not None:
        assert isinstance(out, TensorLike)
        if dtype is not None:
            # TODO - this is true for eager mode currently, but it's wrong behavior for complex norms
            if dtype != out.dtype:
                raise RuntimeError(
                    "dtype argument and out dtype must match in reduction"
                )
    if not accepts_dim_tuple:
        assert dims is None or isinstance(dims, int)
    if isinstance(dims, int):
        dims = (dims,)  # type: ignore[assignment]
    dims = utils.reduction_dims(a.shape, dims)
    if not has_identity:
        valid_shape = a.ndim == 0 or py_all(a.shape[i] for i in dims)
        if not valid_shape:
            raise RuntimeError(
                "reducing over zero-size dimension for reduction operation without identity"
            )
    computation_dtype, result_dtype = utils.reduction_dtypes(
        a, output_dtype_kind, dtype
    )
    a_converted = prims.convert_element_type(a, computation_dtype)
    result = prim(a_converted, dims)
    if keepdims:
        output_shape = [a.shape[i] if i not in dims else 1 for i in range(a.ndim)]
        broadcast_dims = [i for i in range(a.ndim) if i not in dims]
        result = prims.broadcast_in_dim(result, output_shape, broadcast_dims)

    if out is not None:
        assert result_dtype is not None
        if dtype is not None and result_dtype != out.dtype:
            raise RuntimeError(
                "Expected the dtype of reduction result and out to match"
            )
        out = _maybe_resize_out(out, result.shape)
        return _safe_copy_out(copy_from=result, copy_to=out)  # type: ignore[arg-type]

    if result.dtype != result_dtype and result_dtype is not None:
        result = prims.convert_element_type(result, result_dtype)

    return result


# Saves Python all
py_all = all


@out_wrapper
def all(
    a: TensorLikeType,
    dim: Optional[DimsType] = None,
    keepdim: bool = False,
) -> TensorLikeType:
    # Computes nelem
    if isinstance(dim, int):
        dim = (dim,)  # type: ignore[assignment]
    dims = utils.reduction_dims(a.shape, dim)  # type: ignore[arg-type]
    nelem = 1 if a.ndim == 0 else reduce(operator.mul, (a.shape[i] for i in dims), 1)

    a_ = _maybe_convert_to_dtype(a, torch.bool)
    result = eq(sum(a_, dim=dim, keepdim=keepdim), nelem)  # type: ignore[arg-type]

    # Preserves uint8 -- probably a legacy mask thing
    if a.dtype is torch.uint8:
        return prims.convert_element_type(result, torch.uint8)

    return result


@out_wrapper
def any(
    a: TensorLikeType,
    dim: Optional[DimsType] = None,
    keepdim: bool = False,
) -> TensorLikeType:
    a_ = _maybe_convert_to_dtype(a, torch.bool)
    result = ne(sum(a_, dim=dim, keepdim=keepdim), False)  # type: ignore[arg-type]

    # Preserves uint8 -- probably a legacy mask thing
    if a.dtype is torch.uint8:
        return prims.convert_element_type(result, torch.uint8)

    return result


@register_decomposition(torch.ops.aten.sum)
def sum(
    a: TensorLikeType,
    dim: Union[Optional[int], Optional[List[int]]] = None,
    keepdim: bool = False,
    *,
    dtype=None,
    out: Optional[Tensor] = None,
) -> TensorLikeType:
    if dtype is None:
        if utils.is_boolean_dtype(a.dtype) or utils.is_integer_dtype(a.dtype):
            dtype = torch.int64
        else:
            dtype = a.dtype
    # reduces over all dimensions if dim=() is passed
    if dim == () or dim == []:
        dim = None
    return _reduction(
        a,
        prims.sum,
        dims=dim,
        keepdims=keepdim,
        dtype=dtype,
        out=out,
        output_dtype_kind=REDUCTION_OUTPUT_TYPE_KIND.SAME,
    )


@register_decomposition(torch.ops.aten.prod)
def prod(
    a: TensorLikeType,
    dim: Union[Optional[int], Optional[List[int]]] = None,
    keepdim: bool = False,
    *,
    dtype=None,
    out: Optional[Tensor] = None,
) -> TensorLikeType:
    if dtype is None:
        if utils.is_boolean_dtype(a.dtype) or utils.is_integer_dtype(a.dtype):
            dtype = torch.int64
        else:
            dtype = a.dtype
    # reduces over all dimensions if dim=() is passed
    if dim == () or dim == []:
        dim = None
    return _reduction(
        a,
        prims.prod,
        dims=dim,
        keepdims=keepdim,
        dtype=dtype,
        out=out,
        output_dtype_kind=REDUCTION_OUTPUT_TYPE_KIND.SAME,
    )


def amin(
    a: TensorLikeType,
    dim: Union[Optional[int], Optional[List[int]]] = None,
    keepdim: bool = False,
    *,
    out: Optional[Tensor] = None,
) -> TensorLikeType:
    # reduces over all dimensions if dim=() is passed
    if dim == () or dim == []:
        dim = None

    return _reduction(
        a,
        prims.amin,
        dims=dim,
        keepdims=keepdim,
        dtype=None,
        out=out,
        has_identity=False,
        output_dtype_kind=REDUCTION_OUTPUT_TYPE_KIND.SAME,
    )


def amax(
    a: TensorLikeType,
    dim: Union[Optional[int], Optional[List[int]]] = None,
    keepdim: bool = False,
    *,
    out: Optional[Tensor] = None,
) -> TensorLikeType:
    # reduces over all dimensions if dim=() is passed
    if dim == () or dim == []:
        dim = None

    return _reduction(
        a,
        prims.amax,
        dims=dim,
        keepdims=keepdim,
        dtype=None,
        out=out,
        has_identity=False,
        output_dtype_kind=REDUCTION_OUTPUT_TYPE_KIND.SAME,
    )


def _set_correction(
    unbiased: Optional[bool] = None,
    correction: Optional[int] = None,
):
    if correction is not None and unbiased is not None:
        raise RuntimeError("cannot specify both correction and unbiased arguments")
    elif correction is None and unbiased is None:
        correction = 1
    elif correction is None and unbiased is not None:
        correction = 0 if unbiased is False else 1
    if not isinstance(correction, int):
        raise ValueError("correction argument should be integer")
    if correction < 0:
        raise ValueError("correction argument should be non-negative")
    return correction


@out_wrapper
def var(
    a: TensorLikeType,
    dim: Union[Optional[int], Optional[List[int]]] = None,
    unbiased: Optional[bool] = None,
    keepdim: bool = False,
    *,
    correction: Optional[int] = None,
) -> TensorLikeType:
    correction = _set_correction(unbiased, correction)
    # reduces over all dimensions if dim=() is passed
    if dim == () or dim == []:
        dim = None

    result = _reduction(
        a,
        partial(prims.var, correction=correction),
        dims=dim,
        keepdims=keepdim,
        dtype=None,
        out=None,
        has_identity=True,
        output_dtype_kind=REDUCTION_OUTPUT_TYPE_KIND.COMPLEX_TO_FLOAT,
    )
    return result


@out_wrapper
def std(
    a: TensorLikeType,
    dim: Union[Optional[int], Optional[List[int]]] = None,
    unbiased: Optional[bool] = None,
    keepdim: bool = False,
    *,
    correction: Optional[int] = None,
) -> TensorLikeType:
    correction = _set_correction(unbiased, correction)
    # reduces over all dimensions if dim=() is passed
    if dim == () or dim == []:
        dim = None

    opmath_dtype, dtype = utils.reduction_dtypes(
        a, REDUCTION_OUTPUT_TYPE_KIND.COMPLEX_TO_FLOAT
    )

    result = _reduction(
        a,
        partial(prims.var, correction=correction),
        dims=dim,
        keepdims=keepdim,
        dtype=opmath_dtype,
        out=None,
        has_identity=True,
        output_dtype_kind=REDUCTION_OUTPUT_TYPE_KIND.COMPLEX_TO_FLOAT,
    )
    result = sqrt(result)
    return _maybe_convert_to_dtype(result, dtype)  # type: ignore[return-value,arg-type]


def mean(
    a: TensorLikeType,
    dim: Union[Optional[int], Optional[List[int]]] = None,
    keepdim: bool = False,
    *,
    dtype=None,
    out=None,
) -> TensorLikeType:
    # reduces over all dimensions if dim=() is passed
    if dim == () or dim == []:
        dim = None
    if dtype is None:
        dtype = a.dtype
    # can't use out wrapper because of this argument
    if out is not None and out.dtype != dtype:
        raise RuntimeError("expected out dtype and dtype to match")
    result = _reduction(
        a,
        prims.sum,
        dims=dim,
        keepdims=keepdim,
        dtype=dtype,
        out=None,
        output_dtype_kind=REDUCTION_OUTPUT_TYPE_KIND.KEEP_PROMOTED_TYPE,
    )
    if utils.is_integer_dtype(dtype):
        raise RuntimeError("result type should be floating point or complex")
    if isinstance(dim, int):
        dim = (dim,)  # type: ignore[assignment]
    dims = utils.reduction_dims(a.shape, dim)  # type: ignore[arg-type]
    nelem = 1 if a.ndim == 0 else reduce(operator.mul, (a.shape[i] for i in dims), 1)
    result = true_divide(result, nelem)
    result_dtype = a.dtype if dtype is None else dtype
    result = _maybe_convert_to_dtype(result, result_dtype)  # type: ignore[assignment]
    if out is not None:
        assert isinstance(out, TensorLike)
        out = _maybe_resize_out(out, result.shape)
        return _safe_copy_out(copy_from=result, copy_to=out)  # type: ignore[arg-type]
    return result


@register_decomposition(torch.ops.aten.std_mean.correction)
def std_mean(
    a: TensorLikeType,
    dim: Union[Optional[int], Optional[List[int]]] = None,
    unbiased: Optional[bool] = None,
    keepdim: bool = False,
    *,
    correction: Optional[int] = None,
):
    s = std(a, dim, unbiased, keepdim, correction=correction)
    m = mean(a, dim, keepdim)
    return s, m


def var_mean(
    a: TensorLikeType,
    dim: Union[Optional[int], Optional[List[int]]] = None,
    unbiased: Optional[bool] = None,
    keepdim: bool = False,
    *,
    correction: Optional[int] = None,
):
    v = var(a, dim, unbiased, keepdim, correction=correction)
    m = mean(a, dim, keepdim)
    return v, m


@register_decomposition(torch.ops.aten.addr)
@out_wrapper
@elementwise_type_promotion_wrapper(
    type_promoting_args=("self", "vec1", "vec2"),
    type_promotion_kind=ELEMENTWISE_TYPE_PROMOTION_KIND.DEFAULT,
)
def addr(
    self: TensorLikeType,
    vec1: TensorLikeType,
    vec2: TensorLikeType,
    beta: NumberType = 1,
    alpha: NumberType = 1,
) -> TensorLikeType:
    check(
        vec1.ndim == 1,
        lambda: f"addr: Expected 1-D argument vec1, but got {vec1.ndim}-D",
    )
    check(
        vec2.ndim == 1,
        lambda: f"addr: Expected 1-D argument vec2, but got {vec2.ndim}-D",
    )
    self = self.expand(vec1.shape[0], vec2.shape[0])
    if utils.is_boolean_dtype(self.dtype):
        # Integers are accepted for booleans
        check(
            is_weakly_lesser_type(type(beta), int),
            lambda: f"expected bool/int beta but got {type(beta)}",
        )
        check(
            is_weakly_lesser_type(type(alpha), int),
            lambda: f"expected bool/int alpha but got {type(beta)}",
        )
        if not beta:
            return torch.outer(vec1, vec2) if alpha else torch.full_like(self, False)
        else:
            return torch.logical_or(
                self,
                torch.outer(vec1, vec2) if alpha else torch.full_like(self, False),
            )
    else:
        check(
            is_weakly_lesser_type(type(beta), dtype_to_type(self.dtype)),
            lambda: f"cannot safely convert {type(beta)} to {self.dtype}",
        )
        check(
            is_weakly_lesser_type(type(alpha), dtype_to_type(self.dtype)),
            lambda: f"cannot safely convert {type(alpha)} to {self.dtype}",
        )
        if beta == 0:
            # This means NaNs from self are dropped if beta is zero
            return alpha * torch.outer(vec1, vec2)
        else:
            return beta * self + alpha * torch.outer(vec1, vec2)


def atleast_1d(
    arg: Union[TensorLikeType, Sequence[TensorLikeType]], *args: TensorLikeType
) -> Union[TensorLikeType, Tuple[TensorLikeType, ...]]:
    """Reference implementation of :func:`torch.atleast_1d`."""
    if not args and isinstance(arg, collections.Sequence):
        args_ = arg
    else:
        assert not isinstance(arg, collections.Sequence)
        args_ = (arg,) + args
    res = tuple(a if a.ndim >= 1 else unsqueeze(a, 0) for a in args_)
    return res if len(res) > 1 else res[0]


# Helper function with assert to avoid MyPy error
# of incompatible type passed to unsqueeze
def _unsqueeze_atleast(
    at_least_fn: Callable, dim: int, arg: TensorLikeType
) -> TensorLikeType:
    arg_ = at_least_fn(arg)
    assert isinstance(arg_, TensorLike)
    return unsqueeze(arg_, dim)


def atleast_2d(
    arg: Union[TensorLikeType, Sequence[TensorLikeType]], *args: TensorLikeType
) -> Union[TensorLikeType, Tuple[TensorLikeType, ...]]:
    """Reference implementation of :func:`torch.atleast_2d`."""
    if not args and isinstance(arg, collections.Sequence):
        args_ = arg
    else:
        assert not isinstance(arg, collections.Sequence)
        args_ = (arg,) + args
    unsqueeze_atleast_1d = partial(_unsqueeze_atleast, atleast_1d, 0)
    res = tuple(a if a.ndim >= 2 else unsqueeze_atleast_1d(a) for a in args_)
    return res if len(res) > 1 else res[0]


def atleast_3d(
    arg: Union[TensorLikeType, Sequence[TensorLikeType]], *args: TensorLikeType
) -> Union[TensorLikeType, Tuple[TensorLikeType, ...]]:
    """Reference implementation of :func:`torch.atleast_3d`."""
    if not args and isinstance(arg, collections.Sequence):
        args_ = arg
    else:
        assert not isinstance(arg, collections.Sequence)
        args_ = (arg,) + args
    unsqueeze_atleast_2d = partial(_unsqueeze_atleast, atleast_2d, -1)
    res = tuple(a if a.ndim >= 3 else unsqueeze_atleast_2d(a) for a in args_)
    return res if len(res) > 1 else res[0]


def as_strided(
    a: TensorLikeType, size: ShapeType, stride: StrideType, storage_offset: int = 0
) -> TensorLikeType:
    return prims.as_strided(a, size, stride, storage_offset)


def broadcast_shapes(*shapes) -> ShapeType:
    return torch.Size(_broadcast_shapes(*shapes))


def broadcast_tensors(*tensors) -> List[TensorLikeType]:
    return list(_maybe_broadcast(*tensors, preserve_cpu_scalar_tensors=False))


def broadcast_to(a: TensorLikeType, size: ShapeType) -> TensorLikeType:
    start = len(size) - len(a.shape)
    dims = tuple(range(start, len(a.shape) + start))
    return prims.broadcast_in_dim(a, size, dims)


@out_wrapper
@elementwise_type_promotion_wrapper(
    type_promoting_args=("tensors",),
    type_promotion_kind=ELEMENTWISE_TYPE_PROMOTION_KIND.NO_OPMATH,
)
def cat(tensors: TensorSequenceType, dim: int = 0) -> TensorLikeType:
    if len(tensors) == 0:
        msg = "cat expects at least one tensor, but received zero!"
        raise ValueError(msg)

    for tensor in tensors:
        assert isinstance(tensor, TensorLike)

    utils.check_same_device(*tensors, allow_cpu_scalar_tensors=False)

    dim = utils.canonicalize_dim(tensors[0].ndim, dim)
    utils.validate_idx(tensors[0].ndim, dim)

    # Filters tensors with one dimension of length zero
    filtered = tuple(x for x in tensors if not (x.ndim == 1 and x.numel() == 0))
    if len(filtered) == 0:
        t = tensors[0]

        # TODO: fix this to work with meta tensors
        try:
            requires_grad = any(x.requires_grad for x in tensors)
        except Exception:
            requires_grad = False

        return empty((0,), dtype=t.dtype, device=t.device, requires_grad=requires_grad)

    return prims.cat(filtered, dim)


@out_wrapper
def column_stack(tensors: TensorSequenceType) -> TensorLikeType:
    aligned_tensors = tuple(
        x if x.ndim > 1 else prims.expand_dims(x, list(range(x.ndim, 2)))
        for x in tensors
    )
    return cat(aligned_tensors, 1)


@out_wrapper
def dstack(tensors: TensorSequenceType) -> TensorLikeType:
    check(len(tensors) > 0, lambda: "dstack expects a non-empty TensorList")
    aligned_tensors = atleast_3d(*tensors)
    return cat(aligned_tensors, 2)


def chunk(a: TensorLikeType, chunks: int, dim: int = 0) -> Tuple[TensorLikeType, ...]:
    if chunks <= 0:
        msg = "Expected at least one chunk, but got {0}!".format(chunks)
        raise ValueError(msg)

    dim = utils.canonicalize_dim(a.ndim, dim)
    length = a.shape[dim]
    chunk_size = math.ceil(length / chunks)
    full_chunks = math.floor(length / chunk_size)
    tail_chunk_size = length % chunk_size

    result = []
    for i in range(full_chunks):
        result.append(narrow(a, dim, i * chunk_size, chunk_size))

    if tail_chunk_size != 0:
        result.append(narrow(a, dim, full_chunks * chunk_size, tail_chunk_size))

    return tuple(result)


# Note: flatten, unlike prim.collapse and prim.collapse_view has an inclusive end_dim
# Note: flatten, unlike other shape operators, returns the input tensor on a no-op (unless
# a 0D tensor is flattened, in which case it's returned in 1D)
def flatten(a: TensorLikeType, start_dim: int = 0, end_dim: int = -1) -> TensorLikeType:
    start_dim = utils.canonicalize_dim(a.ndim, start_dim)
    end_dim = utils.canonicalize_dim(a.ndim, end_dim)

    # Short-circuits on no-op
    if start_dim == end_dim and a.ndim != 0:
        return a

    # Tries to take a view
    # TODO: we could look at directing collapse_view to skip its meta function here (unsafe_collapse_view)
    new_shape, new_strides = prims._collapse_view_helper(a, start_dim, end_dim + 1)
    if new_shape is not None:
        return prims.collapse_view(a, start_dim, end_dim + 1)

    # Makes a copy if it can't make a view
    return prims.collapse(a, start_dim, end_dim + 1)


@register_decomposition(torch.ops.aten.flip)
def flip(a: TensorLikeType, dims: DimsSequenceType) -> TensorLikeType:
    if not isinstance(dims, tuple) and not isinstance(dims, list):
        raise ValueError("dims has to be a sequence of ints")
    dims = utils.canonicalize_dims(a.ndim, dims)  # type: ignore[assignment]
    utils.validate_no_repeating_dims(dims)
    return prims.rev(a, dims)


def fliplr(a: TensorLikeType) -> TensorLikeType:
    if a.ndim < 2:
        raise RuntimeError("Input must be >= 2-d.")

    return flip(a, (1,))


def flipud(a: TensorLikeType) -> TensorLikeType:
    if a.ndim < 1:
        raise RuntimeError("Input must be >= 1-d.")

    return flip(a, (0,))


def narrow(a: TensorLikeType, dim: int, start: int, length: int) -> TensorLikeType:
    dim = utils.canonicalize_dim(a.ndim, dim)
    return prims.slice_in_dim(a, start, start + length, axis=dim)


def permute(a: TensorLikeType, dims: DimsSequenceType) -> TensorLikeType:
    _permutation = utils.canonicalize_dims(a.ndim, dims)
    return prims.transpose(a, _permutation)


def _reshape_view_helper(
    a: TensorLikeType, shape: ShapeType, *, allow_copy: bool
) -> TensorLikeType:
    # NOTE: Reshape may be given a shape with a -1 length
    # This indicates that the dimension's length should be inferred
    # Creates a valid shape

    for idx in range(len(shape)):
        if shape[idx] == -1:
            # Verifies there's only one dimension of length -1 in the shape
            if shape.count(-1) > 1:
                msg = "Can only infer the length of one dimension, but got shape {0}!".format(
                    str(shape)
                )
                raise ValueError(msg)

            # TODO: improve error message
            if a.numel() > 0:
                length = reduce(
                    operator.floordiv, (x for x in shape if x != -1), a.numel()
                )
            else:
                msg = "Cannot reshape a tensor of zero elements into shape {0} because the unspecified length is ambiguous!".format(
                    str(shape)
                )
                raise ValueError(msg)

            shape = list(shape)
            shape[idx] = length
            break

    # Short-circuits if shape is the same
    utils.validate_shape(shape)
    if tuple(a.shape) == tuple(shape):
        return prims.view_of(a)

    numel = reduce(operator.mul, shape) if len(shape) > 0 else 1
    if a.numel() != numel:
        msg = "Attempting to reshape a tensor with shape {0} and {1} elements to a shape {2} with {3} elements!".format(
            str(a.shape), a.numel(), str(shape), numel
        )
        raise ValueError(msg)

    # Special-cases tensors with no elements
    if a.numel() == 0:
        return as_strided(a, shape, utils.make_contiguous_strides_for(shape))

    # Special-cases reshaping zero dim tensors
    if a.ndim == 0:
        _a = a
        for length in shape:
            assert length == 1
            _a = unsqueeze(_a, -1)
        return _a

    # Special-cases reshaping to zero dim tensors
    if len(shape) == 0:
        _a = a
        for length in a.shape:
            assert length == 1
            _a = squeeze(_a, -1)
        return _a

    # Handles general case: a 1+D tensor reshaped into a distinct 1+D shape

    # NOTE [Reshape Algorithm]
    # This algorithm works by attempting to greedily construct the desired dimensions in
    # the output shape, left to right. It does this by, conceptually, accumulating
    # dimensions of the original tensor, also left to right, until the dimension
    # can be constructed using prims.split_dim.
    # The algorithm also has special handling for tail squeezes/unsqueezes, like
    # if a reshape from (5, 5) to (5, 5, 1) or vice versa.
    #
    # This algorithm does not flatten the original tensor and then split dims as appropriate
    # because that would create copies more often than this algorithm. flatten is the only
    # operation below which can create a view or a copy, and while it prefers creating
    # views it may sometimes create a copy if the tensor's strides do not permit a view.
    # As a result, this algorithm tries to minimize flattening.
    #
    # Note that a better version of this algorithm may exist. Regions which could be
    # flattened without creating a copy can be identified in advance, and that might
    # allow fewer flatten calls or faster short-circuiting to make a copy.
    idx = 0
    a_ = a
    for length in shape:
        # Handles tail unsqueezes
        if idx >= a_.ndim:
            assert length == 1
            last_dim = a_.ndim - 1
            # NOTE: using split_dim instead of unsqueeze may seem silly here,
            # but it's necessary to get the strides correct
            a_ = prims.split_dim(a_, last_dim, a_.shape[last_dim])
            idx = idx + 1
            continue

        # Skips dimensions that are already the correct length
        if length == a_.shape[idx]:
            idx = idx + 1
            continue

        # Gathers enough original dimensions such that this new dimension can be created
        # Note that this accumulation will terminate because we've verified a and the shape
        # specify the same number of elements above
        accum = a_.shape[idx]
        end = idx
        while accum % length != 0:
            end = end + 1
            accum = accum * a_.shape[end]
        if end != idx:
            # NOTE: in this case multiple dimensions must be flatten to create the desired dimension
            # This flattening is why reshape sometimes creates a copy -- because flattening
            # may return a view of a copy

            # Checks if collapse can be a view and short-circuits to copying reshape if it can't
            new_shape, new_strides = prims._collapse_view_helper(a_, idx, end + 1)
            if new_shape is None:
                if allow_copy:
                    return prims.reshape(a, shape)

                msg = "Cannot view a tensor with shape {0} and strides {1} as a tensor with shape {2}!".format(
                    a.shape, a.stride(), shape
                )
                raise ValueError(msg)

            a_ = flatten(a_, idx, end)

        # Splits the (possibly flattened) dimension to create the desired dim length
        if accum != length:
            a_ = prims.split_dim(a_, idx, length)

        idx = idx + 1

    # Squeezes tail
    while idx < a_.ndim:
        assert a_.shape[idx] == 1
        a_ = squeeze(a_, idx)

    return a_


def reshape(a: TensorLikeType, shape: ShapeType) -> TensorLikeType:
    return _reshape_view_helper(a, shape, allow_copy=True)


def roll(
    a: TensorLikeType, shifts: DimsType, dims: DimsType = tuple()
) -> TensorLikeType:
    """Reference implementation of :func:`torch.roll`."""
    dims = utils.canonicalize_dims(a.ndim, dims)
    # ATen specifies int[1] type for shifts and dims which expands integers to tuples of length 1
    if not isinstance(shifts, Iterable):
        shifts = (shifts,)
    if not isinstance(dims, Iterable):
        dims = (dims,)

    # Avoid modulo by zero
    if a.numel() == 0:
        return clone(a)

    len_shifts = len(shifts)
    len_dims = len(dims)
    if len_shifts != 1 or len_dims != 1:
        if len_shifts == 0:
            raise RuntimeError("`shifts` required")
        # Takes care of the case when dims is not specified (default)
        # By default, the tensor is flattened before shifting, after which the original shape is restored
        if len_dims == 0 and len_shifts == 1:
            return view(roll(flatten(a), shifts, 0), a.shape)
        if len_shifts != len_dims:
            raise RuntimeError(
                f"shifts and dimensions must align. shifts: {len_shifts}, dims: {len_dims}"
            )
        assert len_dims > 1
        tail_shifts = shifts[1:]
        tail_dims = dims[1:]
        first_dim_rolled = roll(a, shifts[0], dims[0])
        return roll(first_dim_rolled, tail_shifts, tail_dims)

    # This path is taken when only one dimension is rolled
    # For example to get `first_dim_rolled` above
    dim = dims[0]
    size = a.shape[dim]
    start = (size - shifts[0]) % size
    t0 = narrow(a, dim, start, size - start)
    t1 = narrow(a, dim, 0, start)
    return cat((t0, t1), dim)


def rot90(
    a: TensorLikeType, k: int = 1, dims: DimsSequenceType = (0, 1)
) -> TensorLikeType:
    """Reference implementation of :func:`torch.rot90`."""
    dims_ = utils.canonicalize_dims(a.ndim, dims)
    # Required to silence MyPy errors
    assert isinstance(dims_, (tuple, list))
    dims = dims_
    if len(dims) != 2:
        raise RuntimeError(
            f"expected total rotation dims == 2, but got dims = {len(dims)}"
        )
    if a.ndim < 2:
        raise RuntimeError(f"expected total dims >= 2, but got total dims = {a.ndim}")
    if dims[0] == dims[1]:
        raise RuntimeError(
            f"expected rotation dims to be different, but got dim0 = {dims[0]} and dim1 = {dims[1]}"
        )
    k = k % 4  # Rotation direction is from the second towards the first axis for k < 0
    if k == 1:
        return transpose(flip(a, (dims[1],)), dims[0], dims[1])
    elif k == 2:
        return flip(a, dims)
    elif k == 3:
        return transpose(flip(a, (dims[0],)), dims[0], dims[1])
    else:
        return clone(a)


# update to cat then view instead of unsqueezing each tensor
@out_wrapper
def stack(tensors: TensorSequenceType, dim: int = 0) -> TensorLikeType:
    tensors = tuple(unsqueeze(a, dim) for a in tensors)
    return cat(tensors, dim)


@out_wrapper
def hstack(tensors: TensorSequenceType) -> TensorLikeType:
    check(len(tensors) > 0, lambda: "hstack expects a non-empty TensorList")
    aligned_tensors = atleast_1d(*tensors)
    if aligned_tensors[0].ndim == 1:
        return cat(aligned_tensors, 0)
    return cat(aligned_tensors, 1)


@out_wrapper
def vstack(tensors: TensorSequenceType) -> TensorLikeType:
    check(len(tensors) > 0, lambda: "vstack expects a non-empty TensorList")
    aligned_tensors = atleast_2d(*tensors)
    return cat(aligned_tensors, 0)


# Note: although squeeze is documented as having the out= kwarg it doesn't
def squeeze(a: TensorLikeType, dim: Optional[int] = None) -> TensorLikeType:
    if dim is not None:
        dim = utils.canonicalize_dim(a.ndim, dim)
        # Short-circuits if the tensor has no dimensions
        if len(a.shape) == 0:
            assert dim == 0
            return prims.view_of(a)

        # Note: squeeze does not modify tensors when the given dim is not a dimension of length 1
        if a.shape[dim] != 1:
            return prims.view_of(a)
        return prims.squeeze(a, (dim,))

    dims = tuple(idx for idx in range(len(a.shape)) if a.shape[idx] == 1)
    return prims.squeeze(a, dims)


# Note: does not work with TensorMetas because of data-dependent control-flow
def tensor_split(
    a: TensorLikeType,
    indices_or_sections: Union[Tensor, DimsType],
    dim: int = 0,
) -> Tuple[TensorLikeType, ...]:
    _dim = utils.canonicalize_dim(a.ndim, dim)
    if a.ndim == 0:
        msg = "tensor_split: received a rank zero tensor, but expected a tensor of rank one or greater!"
        raise ValueError(msg)

    # If indices_or_sections is a tensor, it must be a CPU Long tensor
    if isinstance(indices_or_sections, TensorLike):
        if not indices_or_sections.device.type == "cpu":
            msg = "tensor_split: if indices_or_sections is a tensor it must be on the CPU, but received one on {0}".format(
                indices_or_sections.device
            )
            raise ValueError(msg)
        if indices_or_sections.dtype != torch.long:
            msg = "tensor_split: if indices_or_sections is a tensor it must have long dtype, "
            " but received one with dtype {0}".format(indices_or_sections.dtype)
            raise ValueError(msg)

    # Case 0 -- indices_or_sections is an integer or a scalar tensor n and a is split along dim into n parts of equal-ish length
    if isinstance(indices_or_sections, int) or (
        isinstance(indices_or_sections, TensorLike) and indices_or_sections.ndim == 0
    ):
        sections: int = (
            indices_or_sections  # type: ignore[assignment]
            if isinstance(indices_or_sections, Number)
            else indices_or_sections.item()
        )

        if sections <= 0:
            msg = "tensor_split: number of sections must be greater than 0, but was {0}".format(
                sections
            )
            raise ValueError(msg)

        splits = []
        dim_size = a.shape[_dim]
        min_split_size = math.floor(dim_size / sections)
        num_splits_one_extra = dim_size % sections
        start_idx = 0
        for split_idx in range(sections):
            split_size = (
                min_split_size + 1
                if (split_idx < num_splits_one_extra)
                else min_split_size
            )
            s = prims.slice_in_dim(a, start_idx, start_idx + split_size, axis=_dim)
            splits.append(s)
            start_idx = start_idx + split_size

        return tuple(splits)
    # Case 1 -- indices_or_sections is a sequence of integers or a 1D tensor describing the splits
    else:
        indices = indices_or_sections
        if isinstance(indices_or_sections, TensorLike):
            if indices_or_sections.ndim != 1:
                msg = "tensor_split: non-scalar indices_or_sections tensors must have only one dimension, "
                "but received a tensor with {0} dimensions".format(
                    indices_or_sections.ndim
                )
                raise ValueError(msg)

            indices = indices_or_sections.tolist()

        splits = []
        start_idx = 0
        for x in indices:
            splits.append(prims.slice_in_dim(a, start_idx, x, axis=_dim))
            start_idx = x
        splits.append(prims.slice_in_dim(a, start_idx, a.shape[_dim], axis=_dim))
        return tuple(splits)


def hsplit(
    a: TensorLikeType, indices_or_sections: DimsType
) -> Tuple[TensorLikeType, ...]:
    check(
        a.ndim >= 1,
        lambda: (
            "torch.hsplit requires a tensor with at least 1 dimension, but got a tensor with "
            + str(a.ndim)
            + " dimensions!"
        ),
    )
    dim = 0 if a.ndim == 1 else 1
    if isinstance(indices_or_sections, int):
        split_size = indices_or_sections
        check(
            (split_size != 0 and a.shape[dim] % split_size == 0),
            lambda: (
                "torch.hsplit attempted to split along dimension "
                + str(dim)
                + ", but the size of the dimension "
                + str(a.shape[dim])
                + " is not divisible by the split_size "
                + str(split_size)
                + "!"
            ),
        )
        return tensor_split(a, split_size, dim)

    check(
        isinstance(indices_or_sections, (list, tuple)),
        lambda: (
            "hsplit(): received an invalid combination of arguments. "
            "Expected indices_or_sections to be of type int, list of ints or tuple of ints "
            f"but got type {type(indices_or_sections)}"
        ),
        exc_type=TypeError,
    )

    split_sizes = indices_or_sections
    return tensor_split(a, split_sizes, dim)


def vsplit(
    a: TensorLikeType, indices_or_sections: DimsType
) -> Tuple[TensorLikeType, ...]:
    check(
        a.ndim >= 2,
        lambda: (
            "torch.vsplit requires a tensor with at least 2 dimension, but got a tensor with "
            + str(a.ndim)
            + " dimensions!"
        ),
    )
    if isinstance(indices_or_sections, int):
        split_size = indices_or_sections
        check(
            (split_size != 0 and a.shape[0] % split_size == 0),
            lambda: (
                "torch.vsplit attempted to split along dimension 0 "
                + ", but the size of the dimension "
                + str(a.shape[0])
                + " is not divisible by the split_size "
                + str(split_size)
                + "!"
            ),
        )
        return tensor_split(a, split_size, 0)

    check(
        isinstance(indices_or_sections, (list, tuple)),
        lambda: (
            "vsplit(): received an invalid combination of arguments. "
            "Expected indices_or_sections to be of type int, list of ints or tuple of ints "
            f"but got type {type(indices_or_sections)}"
        ),
        exc_type=TypeError,
    )

    split_sizes = indices_or_sections
    return tensor_split(a, split_sizes, 0)


def dsplit(a: TensorLikeType, sections: DimsType) -> TensorSequenceType:
    if a.ndim < 3:
        raise RuntimeError(
            f"torch.dsplit requires a tensor with at least 3 dimension, but got a tensor with {a.ndim} dimensions!"
        )
    if isinstance(sections, int) and (sections == 0 or a.shape[2] % sections != 0):
        raise RuntimeError(
            "torch._refs.dsplit attempted to split along dimension 2, "
            + f"but the size of the dimension {a.shape[2]} is not divisible by the split_size {sections}!"
        )
    return tensor_split(a, sections, 2)


@register_decomposition(torch.ops.aten.t.default)
def t(a: TensorLikeType):
    # TODO: Add sparse support
    # if a.is_sparse:
    #     sparse_dim = a.sparse_dim()
    #     dense_dim = a.dense_dim()
    #     if not (sparse_dim <= 2 and dense_dim == 0):
    #         raise RuntimeError(
    #             f"t() expects a tensor with <= 2 sparse and 0 dense dimensions, but got {sparse_dim} sparse and"
    #             f"{dense_dim} dense dimensions"
    #         )
    if a.ndim > 2:
        raise RuntimeError(
            f"t() expects a tensor with <= 2 dimensions, but self is {a.ndim}D"
        )
    return torch.transpose(a, 0, 0 if a.ndim < 2 else 1)


def transpose(a: TensorLikeType, dim0: int, dim1: int) -> TensorLikeType:
    _dim0, _dim1 = utils.canonicalize_dims(a.ndim, (dim0, dim1))  # type: ignore[misc]

    if a.ndim <= 1 or dim0 == dim1:
        return prims.view_of(a)

    _permutation = list(range(0, a.ndim))
    _permutation[_dim0] = _dim1
    _permutation[_dim1] = _dim0
    return prims.transpose(a, _permutation)


# Aliases for transpose
swap_axes = transpose


def unsqueeze(a: TensorLikeType, dim: int) -> TensorLikeType:
    # Note that unsqueeze canonicalizes with rank + 1 because it allows
    # a new innermost dimension to be specified
    dim = utils.canonicalize_dim(a.ndim + 1, dim)
    return prims.expand_dims(a, (dim,))


def view(a: TensorLikeType, shape: ShapeType) -> TensorLikeType:
    return _reshape_view_helper(a, shape, allow_copy=False)


@out_wrapper
def empty(
    *shape,
    dtype: Optional[torch.dtype] = None,
    device: Optional[torch.device] = None,
    requires_grad: bool = False,
) -> TensorLikeType:
    shape = utils.extract_shape_from_varargs(shape)
    strides = utils.make_contiguous_strides_for(shape)
    return empty_strided(
        shape, strides, dtype=dtype, device=device, requires_grad=requires_grad
    )


def empty_like(
    a: TensorLikeType,
    *,
    dtype: Optional[torch.dtype] = None,
    device: Optional[torch.device] = None,
    requires_grad: bool = False,
) -> TensorLikeType:

    dtype = a.dtype if dtype is None else dtype
    device = a.device if device is None else device

    strides: Tuple[int, ...]
    if a.numel() == 0:
        strides = a.stride()
    else:
        strides = utils.compute_elementwise_output_strides(a)

    return empty_strided(
        a.shape, strides, dtype=dtype, device=device, requires_grad=requires_grad
    )


# NOTE: for convenience, shape can be a tuple of ints or a tuple containing a tuple of ints
def empty_strided(
    shape: Union[ShapeType, Tuple[ShapeType]],
    strides: StrideType,
    *,
    dtype: Optional[torch.dtype] = None,
    device: Optional[torch.device] = None,
    requires_grad: bool = False,
) -> TensorLikeType:

    shape = utils.extract_shape_from_varargs(shape)
    dtype = torch.get_default_dtype() if dtype is None else dtype
    device = torch.device("cpu") if device is None else device

    return prims.empty_strided(
        shape, strides, dtype=dtype, device=device, requires_grad=requires_grad
    )


@out_wrapper
def full(
    shape: ShapeType,
    fill_value: NumberType,
    *,
    dtype: torch.dtype,
    device: torch.device,
    requires_grad: bool,
) -> TensorLikeType:
    e = empty(shape, dtype=dtype, device=device, requires_grad=requires_grad)
    return fill(e, fill_value)


def full_like(
    a: TensorLikeType,
    fill_value: NumberType,
    *,
    dtype: Optional[torch.dtype] = None,
    device: Optional[torch.device] = None,
    requires_grad: bool = False,
) -> TensorLikeType:
    e = empty_like(a, dtype=dtype, device=device, requires_grad=requires_grad)
    return fill(e, fill_value)


ones = partial(full, fill_value=True)

ones_like = partial(full_like, fill_value=True)

zeros = partial(full, fill_value=False)

zeros_like = partial(full_like, fill_value=False)


def uniform(
    shape: ShapeType,
    low: Union[bool, int, float] = 0.0,
    high: Union[bool, int, float] = 1.0,
    *,
    dtype: torch.dtype,
    device: DeviceLikeType,
) -> TensorLikeType:
    utils.validate_shape(shape)

    assert isinstance(low, (bool, int, float))
    assert isinstance(high, (bool, int, float))
    low = float(low)
    high = float(high)

    assert isinstance(dtype, torch.dtype)
    device = utils.canonicalize_device(device)

    return prims.uniform(shape, low=low, high=high, dtype=dtype, device=device)


# TODO: add OpInfo for torch.equal and refs.equal
def equal(a: TensorLikeType, b: TensorLikeType) -> bool:
    utils.check_same_device(a, b, allow_cpu_scalar_tensors=False)
    utils.check_same_dtype(a, b)

    # Shape check
    if a.ndim != b.ndim:
        return False

    for x, y in zip(a.shape, b.shape):
        if x != y:
            return False

    # Short-circuits if there are no elements to validate
    if a.numel() == 0:
        return True

    return item(all(eq(a, b)))  # type: ignore[return-value]


# populate the decomp table
import torch._refs.nn.functional
import torch._refs.special<|MERGE_RESOLUTION|>--- conflicted
+++ resolved
@@ -4,7 +4,6 @@
 import torch._prims.utils as utils
 from torch._prims.utils import (
     check,
-    check_value,
     DimsType,
     ShapeType,
     StrideType,
@@ -888,19 +887,6 @@
     atol: float = 1e-08,
     equal_nan: bool = False,
 ) -> TensorLikeType:
-<<<<<<< HEAD
-    check_value(
-        a.dtype == b.dtype,
-        lambda: f"Attempting to compare tensors of different dtypes {a.dtype} and {b.dtype}!",
-    )
-    check_value(
-        rtol >= 0,
-        lambda: f"rtol must be greater than or equal to zero, but got {rtol}!",
-    )
-    check_value(
-        atol >= 0,
-        lambda: f"atol must be greater than or equal to zero, but got {atol}!",
-=======
     check(
         a.dtype == b.dtype,
         lambda: "torch.isclose: Attempting to compare tensors of different dtypes {0} and {1}!".format(
@@ -919,7 +905,6 @@
         lambda: "torch.isclose: atol must be greater than or equal to zero, but got {0}!".format(
             atol
         ),
->>>>>>> bbbfbbed
     )
 
     close = eq(a, b)
