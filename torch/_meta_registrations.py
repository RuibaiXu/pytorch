import math
from typing import List, Optional, Union

import torch
import torch._prims_common as utils
from torch import Tensor
from torch._decomp import _add_op_to_registry, global_decomposition_table, meta_table
from torch._ops import OpOverload
from torch._prims import _elementwise_meta, ELEMENTWISE_PRIM_TYPE_PROMOTION_KIND
from torch._prims_common import (
    check,
    corresponding_complex_dtype,
    corresponding_real_dtype,
    elementwise_dtypes,
    ELEMENTWISE_TYPE_PROMOTION_KIND,
    FloatLike,
    IntLike,
    make_contiguous_strides_for,
)

from torch._prims_common.wrappers import out_wrapper
from torch._refs import _broadcast_shapes

from torch._subclasses.fake_tensor import check_no_bool_index_tensors
from torch.utils._pytree import tree_map


aten = torch.ops.aten

_meta_lib_dont_use_me_use_register_meta = torch.library.Library("aten", "IMPL", "Meta")


def register_meta(op):
    def wrapper(fn):
        def register(op):
            _add_op_to_registry(meta_table, op, fn)

        tree_map(register, op)
        return fn

    return wrapper


def toRealValueType(dtype):
    from_complex = {
        torch.complex32: torch.half,
        torch.cfloat: torch.float,
        torch.cdouble: torch.double,
    }
    return from_complex.get(dtype, dtype)


@register_meta(aten._fft_c2c.default)
def meta_fft_c2c(self, dim, normalization, forward):
    assert self.dtype.is_complex
    return self.new_empty(self.size())


@register_meta(aten._fft_r2c.default)
def meta_fft_r2c(self, dim, normalization, onesided):
    assert self.dtype.is_floating_point
    output_sizes = list(self.size())

    if onesided:
        last_dim = dim[-1]
        last_dim_halfsize = (output_sizes[last_dim] // 2) + 1
        output_sizes[last_dim] = last_dim_halfsize

    return self.new_empty(
        output_sizes, dtype=utils.corresponding_complex_dtype(self.dtype)
    )


@register_meta(aten.randperm.generator_out)
def meta_randperm(n, *, generator=None, out):
    assert out.ndim == 1 and out.size(0) == n
    return out


@register_meta(aten.randint.default)
def meta_randint(
    high, size, *, dtype=torch.long, layout=None, device=None, pin_memory=None
):
    return torch.empty(
        size, dtype=dtype, layout=layout, device=device, pin_memory=pin_memory
    )


@register_meta(aten.randint.low)
def meta_randint_low(
    low, high, size, *, dtype=torch.long, layout=None, device=None, pin_memory=None
):
    return torch.empty(
        size, dtype=dtype, layout=layout, device=device, pin_memory=pin_memory
    )


@register_meta(aten.rand.default)
def meta_rand_default(size, *, dtype=None, layout=None, device=None, pin_memory=None):
    return torch.empty(
        size, dtype=dtype, layout=layout, device=device, pin_memory=pin_memory
    )


@register_meta([aten._fft_c2r.default, aten._fft_c2r.out])
@out_wrapper()
def meta_fft_c2r(self, dim, normalization, lastdim):
    assert self.dtype.is_complex
    output_sizes = list(self.size())
    output_sizes[dim[-1]] = lastdim
    return self.new_empty(output_sizes, dtype=toRealValueType(self.dtype))


@register_meta(aten.copy_.default)
def meta_copy_(self, src, non_blocking=False):
    return self


def inferUnsqueezeGeometry(tensor, dim):
    result_sizes = list(tensor.size())
    result_strides = list(tensor.stride())
    new_stride = 1 if dim >= tensor.dim() else result_sizes[dim] * result_strides[dim]
    result_sizes.insert(dim, 1)
    result_strides.insert(dim, new_stride)
    return result_sizes, result_strides


@register_meta(aten.unsqueeze_.default)
def meta_unsqueeze_(self, dim):
    dim = maybe_wrap_dim(dim, self.dim() + 1)
    g_sizes, g_strides = inferUnsqueezeGeometry(self, dim)
    self.as_strided_(g_sizes, g_strides)
    return self


# Implementations below are taken from https://github.com/albanD/subclass_zoo/blob/main/python_meta_tensor.py
@register_meta(aten.index_select.default)
def meta_index_select(self, dim, index):
    result_size = list(self.size())
    if self.dim() > 0:
        result_size[dim] = index.numel()
    return self.new_empty(result_size)


@register_meta(aten.index_select.out)
def meta_index_select_out(self, dim, index, out):
    torch._resize_output_(out, self.size(), self.device)
    return out.copy_(torch.index_select(self, dim, index))


@register_meta([aten.max.default, aten.max.unary_out])
@out_wrapper()
def meta_max(self):
    return self.new_empty(())


@register_meta(aten.max.dim)
def meta_max_dim(self, dim, keepdim=False):
    dim = utils.reduction_dims(self.shape, (dim,))
    output_shape = _compute_reduction_shape(self, dim, keepdim)
    return (
        self.new_empty(output_shape),
        self.new_empty(output_shape, dtype=torch.long),
    )


@register_meta([aten.min.default])
def meta_min(self):
    return self.new_empty(())


@register_meta(aten.angle.default)
def meta_angle(self):
    if self.is_complex():
        result_dtype = corresponding_real_dtype(self.dtype)
    else:
        _, result_dtype = elementwise_dtypes(
            self, type_promotion_kind=ELEMENTWISE_TYPE_PROMOTION_KIND.INT_TO_FLOAT
        )
    return torch.empty_like(self, dtype=result_dtype)


@register_meta(aten.angle.out)
def meta_angle_out(self, out):
    torch._resize_output_(out, self.size(), self.device)
    return out.copy_(torch.angle(self))


# From aten/src/ATen/native/LinearAlgebraUtils.h
def squareCheckInputs(self: Tensor, f_name: str):
    assert (
        self.dim() >= 2
    ), f"{f_name}: The input tensor must have at least 2 dimensions."
    assert self.size(-1) == self.size(
        -2
    ), f"{f_name}: A must be batches of square matrices, but they are {self.size(-2)} by {self.size(-1)} matrices"


# From aten/src/ATen/native/LinearAlgebraUtils.h
def checkFloatingOrComplex(
    t: Tensor, f_name: str, allow_low_precision_dtypes: bool = True
):
    dtype = t.dtype
    check(
        t.is_floating_point() or t.is_complex(),
        lambda: f"{f_name}, : Expected a floating point or complex tensor as input. Got , {dtype}",
    )
    if allow_low_precision_dtypes:
        check(
            dtype in (torch.float, torch.double, torch.cfloat, torch.cdouble),
            lambda: f"{f_name} : Low precision dtypes not supported. Got {dtype}",
        )


def checkUplo(uplo: str):
    uplo_uppercase = uplo.upper()
    assert (
        len(uplo) == 1 and uplo_uppercase == "U" or uplo_uppercase == "L"
    ), f"Expected UPLO argument to be 'L' or 'U', but got {uplo}"


# @register_meta(aten.linalg_eigh.default)
def meta_linalg_eigh(self, uplo="L"):
    squareCheckInputs(self, "linalg_eigh")
    checkUplo(uplo)
    real_dtype = toRealValueType(self.dtype)
    assert self.dim() >= 2
    values = self.new_empty(self.shape, dtype=real_dtype)
    values.transpose_(-2, -1)
    vectors = self.new_empty(self.shape[:-1])
    return (values, vectors)


# From aten/src/ATen/native/BatchLinearAlgebra.cpp
@register_meta(aten.linalg_cholesky_ex.default)
def linalg_cholesky_ex(A: Tensor, upper: bool = False, check_errors: bool = False):
    squareCheckInputs(A, "linalg.cholesky")
    checkFloatingOrComplex(A, "linalg.cholesky")

    A_shape = A.shape
    ndim = len(A_shape)

    # L
    L_strides = make_contiguous_strides_for(A_shape, False)
    L = A.new_empty(A_shape)
    L.as_strided_(A_shape, L_strides)

    # infos
    infos = A.new_empty(A_shape[0 : ndim - 2], dtype=torch.int32)
    return L, infos


# From aten/src/ATen/native/ReflectionPad.cpp
@register_meta(
    [aten.reflection_pad2d_backward.default, aten.replication_pad2d_backward.default]
)
def meta_pad2d_backward(grad_output, self, padding):
    dim_w = 2
    dim_h = 1
    dim_plane = 0
    nbatch = 1

    self_shape = self.shape
    if self.dim() == 4:
        nbatch = self_shape[0]
        dim_w += 1
        dim_h += 1
        dim_plane += 1

    pad_l = padding[0]
    pad_r = padding[1]
    pad_t = padding[2]
    pad_b = padding[3]

    nplane = self_shape[dim_plane]
    input_h = self_shape[dim_h]
    input_w = self_shape[dim_w]
    output_h = input_h + pad_t + pad_b
    output_w = input_w + pad_l + pad_r

    check(
        output_w == grad_output.shape[dim_w],
        lambda: f"gradOutput width unexpected. Expected: {output_w}, Got: {grad_output.shape[dim_w]}",
    )
    check(
        output_h == grad_output.shape[dim_h],
        lambda: f"gradOutput height unexpected. Expected: {output_h}, Got: {grad_output.shape[dim_h]}",
    )
    return self.new_empty(self.shape)


@register_meta(aten.reflection_pad2d.default)
def meta_pad2d(self, padding):
    valid_dims = self.size(1) != 0 and self.size(2) != 0
    check(
        (self.ndim == 3 and valid_dims)
        or (self.ndim == 4 and valid_dims and self.size(3) != 0),
        lambda: f"3D or 4D (batch mode) tensor expected for input, but got: {self}",
    )
    if self.ndim == 4:
        nbatch, nplane, input_h, input_w = self.shape
    else:
        nbatch = 1
        nplane, input_h, input_w = self.shape

    pad_l, pad_r, pad_t, pad_b = padding

    output_h = input_h + pad_t + pad_b
    output_w = input_w + pad_l + pad_r

    if self.ndim == 3:
        return self.new_empty((nplane, output_h, output_w))
    else:
        return self.new_empty((nbatch, nplane, output_h, output_w))


@register_meta([aten.bernoulli.default, aten.bernoulli.out])
@out_wrapper()
def meta_bernoulli(self, *, generator=None):
    # https://github.com/pytorch/pytorch/issues/88612
    return torch.empty_like(self).contiguous()


@register_meta(aten.bernoulli_.float)
def meta_bernoulli_(self, p=0.5, generator=None):
    return self


@register_meta(aten.bernoulli.p)
def meta_bernoulli_p(self, p=0.5, generator=None):
    # https://github.com/pytorch/pytorch/issues/88612
    return torch.empty_like(self).contiguous()


@register_meta(aten._fused_moving_avg_obs_fq_helper.default)
def meta__fused_moving_avg_obs_fq_helper(
    self,
    observer_on,
    fake_quant_on,
    running_min,
    running_max,
    scale,
    zero_point,
    averaging_const,
    quant_min,
    quant_max,
    ch_axis,
    per_row_fake_quant=False,
    symmetric_quant=False,
):
    check(
        ch_axis < self.dim(),
        lambda: "Error in fused_moving_avg_obs_fake_quant_cpu: ch_axis must be < self.dim()",
    )
    mask = torch.empty_like(self, dtype=torch.bool)
    return (torch.empty_like(self), mask)


def dot_check(self, other):
    check(
        self.dim() == 1 and other.dim() == 1,
        lambda: f"1D tensors expected, but got {self.dim()}D and {other.dim()}D tensors",
    )


@register_meta(aten.dot.default)
def meta_dot(self, tensor):
    dot_check(self, tensor)
    return self.new_empty(())


@register_meta([aten.mm.default])
def meta_mm(a, b):
    check(a.dim() == 2, lambda: "a must be 2D")
    check(b.dim() == 2, lambda: "b must be 2D")
    N, M1 = a.shape
    M2, P = b.shape
    check(M1 == M2, lambda: "a and b must have same reduction dim")
    return a.new_empty(N, P)


def _compute_reduction_shape(self, dims, keepdim):
    if keepdim:
        return tuple(self.shape[i] if i not in dims else 1 for i in range(self.ndim))

    return utils.compute_reduction_output_shape(self.shape, dims)


# FakeTensors (meta tensors with a device) will report device as meta
# when running meta kernels. Here, access the "fake device" of FakeTensor if it
# exists so meta kernels which have diverge per device will be more
# accurate when run with FakeTensors
def device_hint(tensor) -> "str":
    if isinstance(tensor, torch._subclasses.FakeTensor):
        return tensor.fake_device.type
    else:
        return "cuda"  # default to cuda


@register_meta(aten.convolution.default)
def meta_conv(
    input_tensor: torch.Tensor,
    weight: torch.Tensor,
    bias: torch.Tensor,
    stride: List[int],
    padding: List[int],
    dilation: List[int],
    is_transposed: bool,
    output_padding: List[int],
    groups: int,
):
    def _formula(ln: int, p: int, d: int, k: int, s: int) -> int:
        """
        Formula to apply to calculate the length of some dimension of the output

        See: https://pytorch.org/docs/stable/generated/torch.nn.Conv2d.html

        Args:
            ln: length of the dimension
            p: padding in that dim
            d: dilation in that dim
            k: kernel size in that dim
            s: stride in that dim
        Returns:
            The output length
        """
        return (ln + 2 * p - d * (k - 1) - 1) // s + 1

    def _formula_transposed(ln: int, p: int, d: int, k: int, s: int, op: int) -> int:
        """
        Formula to apply to calculate the length of some dimension of the output
        if transposed convolution is used.
        See: https://pytorch.org/docs/stable/generated/torch.nn.ConvTranspose2d.html

        Args:
            ln: length of the dimension
            p: padding in that dim
            d: dilation in that dim
            k: kernel size in that dim
            s: stride in that dim
            op: output padding in that dim

        Returns:
            The output length
        """
        return (ln - 1) * s - 2 * p + d * (k - 1) + op + 1

    def calc_conv_nd_return_shape(
        dims: torch.Size,
        kernel_size: torch.Size,
        stride: Union[List[int], int],
        padding: Union[List[int], int],
        dilation: Union[List[int], int],
        output_padding: Optional[Union[List[int], int]] = None,
    ):
        ret_shape = []
        if isinstance(stride, IntLike):
            stride = [stride] * len(dims)
        elif len(stride) == 1:
            stride = [stride[0]] * len(dims)

        if isinstance(padding, IntLike):
            padding = [padding] * len(dims)
        elif len(padding) == 1:
            padding = [padding[0]] * len(dims)

        if isinstance(dilation, IntLike):
            dilation = [dilation] * len(dims)
        elif len(dilation) == 1:
            dilation = [dilation[0]] * len(dims)

        output_padding_list: Optional[List[int]] = None
        if output_padding:
            if isinstance(output_padding, IntLike):
                output_padding_list = [output_padding] * len(dims)
            elif len(output_padding) == 1:
                output_padding_list = [output_padding[0]] * len(dims)
            else:
                output_padding_list = output_padding

        for i in range(len(dims)):
            # If output_padding is present, we are dealing with a transposed convolution
            if output_padding_list:
                ret_shape.append(
                    _formula_transposed(
                        dims[i],
                        padding[i],
                        dilation[i],
                        kernel_size[i],
                        stride[i],
                        output_padding_list[i],
                    )
                )
            else:
                ret_shape.append(
                    _formula(
                        dims[i], padding[i], dilation[i], kernel_size[i], stride[i]
                    )
                )
        return ret_shape

    def is_channels_last(ten):
        return torch._prims_common.suggest_memory_format(ten) == torch.channels_last

    def pick_memory_format():
        if device_hint(input_tensor) == "cuda":
            if is_channels_last(input_tensor) or is_channels_last(weight):
                return torch.channels_last
        else:
            if is_channels_last(input_tensor):
                return torch.channels_last
        if input_tensor.is_contiguous(memory_format=torch.contiguous_format):
            return torch.contiguous_format
        elif input_tensor.is_contiguous(memory_format=torch.preserve_format):
            return torch.preserve_format

    kernel_size = weight.shape[2:]
    dims = input_tensor.shape[2:]
    if is_transposed:
        out_channels = groups * weight.shape[1]

        shape_out = calc_conv_nd_return_shape(
            dims,
            kernel_size,
            stride,
            padding,
            dilation,
            output_padding,
        )

    else:
        out_channels = weight.shape[0]
        if weight.shape[1] * groups != input_tensor.shape[1]:
            raise RuntimeError("Invalid channel dimensions")
        shape_out = calc_conv_nd_return_shape(
            dims, kernel_size, stride, padding, dilation
        )
    out = input_tensor.new_empty((input_tensor.shape[0], out_channels, *shape_out))

    out = out.to(memory_format=pick_memory_format())  # type: ignore[call-overload]
    return out


# from check_dim_size() in aten/src/ATen/TensorUtils.cpp.
def check_dim_size(tensor, dim, dim_size, size):
    check(
        tensor.dim() == dim and tensor.shape[dim_size] == size,
        lambda: f"Expected a tensor of dimension {dim} and tensor.size[{dim_size}] == {size}, "
        + f"but got : dimension {tensor.dim()} and tensor.size[{dim_size}] = {tensor.shape[dim_size]}",
    )


@register_meta(aten.avg_pool2d.default)
def meta_avg_pool2d(
    input,
    kernel_size,
    stride=(),
    padding=(0,),
    ceil_mode=False,
    count_include_pad=True,
    divisor_override=None,
):
    def unpack(name, val):
        check(
            len(val) in [1, 2],
            lambda: f"avg_pool2d: {name} must either be a single int, or a tuple of two ints",
        )
        H = val[0]
        W = H if len(val) == 1 else val[1]
        return H, W

    kH, kW = unpack("kernel_size", kernel_size)
    check(
        len(stride) in [0, 1, 2],
        lambda: "avg_pool2d: stride must either be omitted, a single int, or a tuple of two ints",
    )
    if len(stride) == 0:
        dH, dW = kH, kW
    elif len(stride) == 1:
        dH, dW = stride[0], stride[0]
    else:
        dH, dW = unpack("stride", stride)

    padH, padW = unpack("padding", padding)

    check(
        divisor_override is None or divisor_override != 0,
        lambda: "divisor must be not zero",
    )

    nbatch = input.size(-4) if input.dim() == 4 else 1
    nInputPlane = input.size(-3)
    inputHeight = input.size(-2)
    inputWidth = input.size(-1)

    outputHeight = pooling_output_shape(inputHeight, kH, padH, dH, 1, ceil_mode)
    outputWidth = pooling_output_shape(inputWidth, kW, padW, dW, 1, ceil_mode)

    memory_format = utils.suggest_memory_format(input)
    pool2d_shape_check(
        input,
        kH,
        kW,
        dH,
        dW,
        padH,
        padW,
        1,
        1,
        nInputPlane,
        inputHeight,
        inputWidth,
        outputHeight,
        outputWidth,
        memory_format,
    )

    if input.dim() == 3:
        size = [nInputPlane, outputHeight, outputWidth]
    else:
        size = [nbatch, nInputPlane, outputHeight, outputWidth]
    return torch.empty(
        size, dtype=input.dtype, device=input.device, memory_format=memory_format
    )


# from avg_pool2d_backward_shape_check() in aten/src/ATen/native/Pool.h.
def avg_pool2d_backward_shape_check(
    input,
    gradOutput,
    nbatch,
    kH,
    kW,
    dH,
    dW,
    padH,
    padW,
    nInputPlane,
    inputHeight,
    inputWidth,
    outputHeight,
    outputWidth,
    mem_format,
):
    pool2d_shape_check(
        input,
        kH,
        kW,
        dH,
        dW,
        padH,
        padW,
        1,
        1,
        nInputPlane,
        inputHeight,
        inputWidth,
        outputHeight,
        outputWidth,
        mem_format,
    )

    ndim = input.dim()
    nOutputPlane = nInputPlane

    check_dim_size(gradOutput, ndim, ndim - 3, nOutputPlane)
    check_dim_size(gradOutput, ndim, ndim - 2, outputHeight)
    check_dim_size(gradOutput, ndim, ndim - 1, outputWidth)


# Don't override the C++ registration.
@register_meta(aten.avg_pool2d_backward.default)
def meta_avg_pool2d_backward(
    gradOutput_,
    input,
    kernel_size,
    stride,
    padding,
    ceil_mode,
    count_include_pad,
    divisor_override,
):
    # From aten/src/ATen/native/AveragePool2d.cpp structured kernel meta func.
    check(
        len(kernel_size) == 1 or len(kernel_size) == 2,
        lambda: "avg_pool2d: kernel_size must either be a single int, or a tuple of two ints",
    )
    kH = kernel_size[0]
    kW = kH if len(kernel_size) == 1 else kernel_size[1]
    check(
        len(stride) == 0 or len(stride) == 1 or len(stride) == 2,
        lambda: "avg_pool2d: stride must either be omitted, a single int, or a tuple of two ints",
    )
    dH = kH if len(stride) == 0 else stride[0]
    dW = kW if len(stride) == 0 else dH if len(stride) == 1 else stride[1]
    check(
        len(padding) == 1 or len(padding) == 2,
        lambda: "avg_pool2d: padding must either be a single int, or a tuple of two ints",
    )
    padH = padding[0]
    padW = padH if len(padding) == 1 else padding[1]

    check(
        divisor_override is None or divisor_override != 0,
        lambda: "divisor must be not zero",
    )

    input_size = input.shape
    nbatch = input_size[-4] if input.dim() == 4 else 1
    nInputPlane = input_size[-3]
    inputHeight = input_size[-2]
    inputWidth = input_size[-1]

    outputHeight = pooling_output_shape(inputHeight, kH, padH, dH, 1, ceil_mode)
    outputWidth = pooling_output_shape(inputWidth, kW, padW, dW, 1, ceil_mode)

    mem_format = utils.suggest_memory_format(input)

    avg_pool2d_backward_shape_check(
        input,
        gradOutput_,
        nbatch,
        kH,
        kW,
        dH,
        dW,
        padH,
        padW,
        nInputPlane,
        inputHeight,
        inputWidth,
        outputHeight,
        outputWidth,
        mem_format,
    )

    return torch.empty(
        input_size, dtype=input.dtype, device=input.device, memory_format=mem_format
    )


@register_meta(aten._adaptive_avg_pool2d.default)
def meta_adaptive_avg_pool2d(self, output_size):
    check(
        self.ndim == 3 or self.ndim == 4,
        lambda: f"Expected 3D or 4D tensor, but got {self.shape}",
    )
    output_shape = self.shape[:-2] + tuple(output_size)
    memory_format = utils.suggest_memory_format(self)
    # need to set memory_format to preserve the memory format of the input
    # channel last input should have channel last output
    return torch.empty(
        output_shape, dtype=self.dtype, device=self.device, memory_format=memory_format
    )


@register_meta(aten._adaptive_avg_pool3d.default)
def meta_adaptive_avg_pool3d(self, output_size):
    check(
        self.ndim == 4 or self.ndim == 5,
        lambda: f"Expected 4D or 5D tensor, but got {self.shape}",
    )
    return self.new_empty(self.shape[:-3] + tuple(output_size))


@register_meta(aten._adaptive_avg_pool2d_backward.default)
def meta__adaptive_avg_pool2d_backward(grad_out, self):
    ndim = grad_out.ndim
    for i in range(1, ndim):
        check(
            grad_out.size(i) > 0,
            lambda: f"adaptive_avg_pool2d_backward(): Expected grad_output to have non-zero \
                      size for non-batch dimensions, {grad_out.shape} with dimension {i} being empty",
        )
    check(
        ndim == 3 or ndim == 4,
        lambda: f"adaptive_avg_pool2d_backward(): Expected 3D or 4D tensor, but got {self.shape}",
    )
    check(
        self.dtype == grad_out.dtype,
        lambda: f"expected dtype {self.dtype} for `grad_output` but got dtype {grad_out.dtype}",
    )
    return self.new_empty(self.shape)


@register_meta(aten.repeat_interleave.Tensor)
def meta_repeat_interleave_Tensor(repeats, output_size=None):
    if output_size is None:
        raise RuntimeError("cannot repeat_interleave a meta tensor without output_size")
    return repeats.new_empty(output_size)


@register_meta([aten.complex.default, aten.complex.out])
@out_wrapper()
def meta_complex(real, imag):
    assert real.dtype.is_floating_point
    assert imag.dtype.is_floating_point
    out_shape = _broadcast_shapes(real.shape, imag.shape)
    return real.new_empty(out_shape, dtype=corresponding_complex_dtype(real.dtype))


@register_meta(aten.vdot.default)
def vdot(self, other):
    if not self.is_complex:
        return torch.dot(self, other)

    if self.is_conj():
        if other.is_conj():
            return torch.vdot(other.conj(), self.conj())
        else:
            return torch.dot(self.conj(), other)
    elif other.is_conj():
        return torch.dot(self, other.conj()).conj()

    dot_check(self, other)
    return self.new_empty(())


# Leaving this function around because a python implementation
# of indexing shape inference is useful,
# but not registering it to the dispatcher because we already
# get shape inference through structured kernels
@register_meta(aten.index.Tensor)
def meta_index_Tensor(self, indices):
    check_no_bool_index_tensors(aten.index.Tensor, self, indices)
    check(indices, lambda: "at least one index must be provided")
    # aten::index is the internal advanced indexing implementation
    # checkIndexTensorTypes and expandTensors
    result: List[Optional[Tensor]] = []
    for i, index in enumerate(indices):
        if index is not None:
            check(
                index.dtype in [torch.long, torch.int, torch.int8, torch.bool],
                lambda: "tensors used as indices must be long, int, byte or bool tensors",
            )
            if index.dtype in [torch.int8, torch.bool]:
                nonzero = index.nonzero()
                k = len(result)
                check(
                    k + index.ndim <= self.ndim,
                    lambda: f"too many indices for tensor of dimension {self.ndim}",
                    IndexError,
                )
                for j in range(index.ndim):
                    check(
                        index.shape[j] == self.shape[k + j],
                        lambda: f"The shape of the mask {index.shape} at index {i} "
                        f"does not match the shape of the indexed tensor {self.shape} at index {k + j}",
                        IndexError,
                    )
                    result.append(nonzero.select(1, j))
            else:
                result.append(index)
        else:
            result.append(index)
    indices = result
    check(
        len(indices) <= self.ndim,
        lambda: f"too many indices for tensor of dimension {self.ndim} (got {len(indices)})",
    )
    # expand_outplace
    import torch._refs as refs  # avoid import cycle in mypy

    indices = list(refs._maybe_broadcast(*indices))
    # add missing null tensors
    while len(indices) < self.ndim:
        indices.append(None)

    # hasContiguousSubspace
    #   true if all non-null tensors are adjacent
    # See:
    # https://numpy.org/doc/stable/user/basics.indexing.html#combining-advanced-and-basic-indexing
    # https://stackoverflow.com/questions/53841497/why-does-numpy-mixed-basic-advanced-indexing-depend-on-slice-adjacency
    state = 0
    has_contiguous_subspace = False
    for index in indices:
        if state == 0:
            if index is not None:
                state = 1
        elif state == 1:
            if index is None:
                state = 2
        else:
            if index is not None:
                break
    else:
        has_contiguous_subspace = True

    # transposeToFront
    # This is the logic that causes the newly inserted dimensions to show up
    # at the beginning of the tensor, if they're not contiguous
    if not has_contiguous_subspace:
        dims = []
        transposed_indices = []
        for i, index in enumerate(indices):
            if index is not None:
                dims.append(i)
                transposed_indices.append(index)
        for i, index in enumerate(indices):
            if index is None:
                dims.append(i)
                transposed_indices.append(index)
        self = self.permute(dims)
        indices = transposed_indices

    # AdvancedIndex::AdvancedIndex
    # Now we can assume the indices have contiguous subspace
    # This is simplified from AdvancedIndex which goes to more effort
    # to put the input and indices in a form so that TensorIterator can
    # take them.  If we write a ref for this, probably that logic should
    # get implemented
    before_shape: List[int] = []
    after_shape: List[int] = []
    replacement_shape: List[int] = []
    for dim, index in enumerate(indices):
        if index is None:
            if replacement_shape:
                after_shape.append(self.shape[dim])
            else:
                before_shape.append(self.shape[dim])
        else:
            replacement_shape = list(index.shape)
    return self.new_empty(before_shape + replacement_shape + after_shape)


@register_meta([aten.convolution_backward.default])
def meta_convolution_backward(
    grad_output_,
    input_,
    weight_,
    bias_sizes_opt,
    stride,
    padding,
    dilation,
    transposed,
    output_padding,
    groups,
    output_mask,
):
    # High level logic taken from slow_conv3d_backward_cpu which should
    # be representative of all convolution_backward impls
    backend_grad_input = None
    backend_grad_weight = None
    backend_grad_bias = None

    if output_mask[0]:
        backend_grad_input = grad_output_.new_empty(input_.size())
    if output_mask[1]:
        backend_grad_weight = grad_output_.new_empty(weight_.size())
    if output_mask[2]:
        backend_grad_bias = grad_output_.new_empty(bias_sizes_opt)

    return (backend_grad_input, backend_grad_weight, backend_grad_bias)


@register_meta([aten.addbmm.default, aten.addbmm.out])
@out_wrapper()
def meta_addbmm(self, batch1, batch2, *, beta=1, alpha=1):
    dim1 = batch1.size(1)
    dim2 = batch2.size(2)
    self = self.expand((dim1, dim2))
    check(batch1.dim() == 3, lambda: "batch1 must be a 3D tensor")
    check(batch2.dim() == 3, lambda: "batch2 must be a 3D tensor")
    check(
        batch1.size(0) == batch2.size(0),
        lambda: f"batch1 and batch2 must have same number of batches, got {batch1.size(0)} and {batch2.size(0)}",
    )
    check(
        batch1.size(2) == batch2.size(1),
        lambda: (
            f"Incompatible matrix sizes for bmm ({batch1.size(1)}x{batch1.size(2)} "
            f"and {batch2.size(1)}x{batch2.size(2)})"
        ),
    )
    check(
        self.size(0) == dim1 and self.size(1) == dim2,
        lambda: "self tensor does not match matmul output shape",
    )
    return self.new_empty(self.size())


@register_meta(aten._cdist_forward.default)
def meta_cdist_forward(x1, x2, p, compute_mode):
    check(
        x1.dim() >= 2,
        lambda: f"cdist only supports at least 2D tensors, X1 got: {x1.dim()}D",
    )
    check(
        x2.dim() >= 2,
        lambda: f"cdist only supports at least 2D tensors, X2 got: {x2.dim()}D",
    )
    check(
        x1.size(-1) == x2.size(-1),
        lambda: f"X1 and X2 must have the same number of columns. X1: {x1.size(-1)} X2: {x2.size(-1)}",
    )
    check(
        utils.is_float_dtype(x1.dtype),
        lambda: "cdist only supports floating-point dtypes, X1 got: {x1.dtype}",
    )
    check(
        utils.is_float_dtype(x2.dtype),
        lambda: "cdist only supports floating-point dtypes, X2 got: {x2.dtype}",
    )
    check(p >= 0, lambda: "cdist only supports non-negative p values")
    check(
        compute_mode in (None, 1, 2),
        lambda: f"possible modes: None, 1, 2, but was: {compute_mode}",
    )
    r1 = x1.size(-2)
    r2 = x2.size(-2)
    batch_tensor1 = x1.shape[:-2]
    batch_tensor2 = x2.shape[:-2]
    output_shape = list(torch.broadcast_shapes(batch_tensor1, batch_tensor2))
    output_shape.extend([r1, r2])
    return x1.new_empty(output_shape)


@register_meta(aten._embedding_bag.default)
def meta_embedding_bag(
    weight,
    indices,
    offsets,
    scale_grad_by_freq=False,
    mode=0,
    sparse=False,
    per_sample_weights=None,
    include_last_offset=False,
    padding_idx=-1,
):
    check(
        indices.dtype in (torch.long, torch.int),
        lambda: f"expected indices to be long or int, got {indices.dtype}",
    )
    check(
        offsets.dtype in (torch.long, torch.int),
        lambda: f"expected offsets to be long or int, got {offsets.dtype}",
    )
    check(
        utils.is_float_dtype(weight.dtype),
        lambda: f"expected weight to be floating point type, got {weight.dtype}",
    )

    num_bags = offsets.size(0)
    if include_last_offset:
        check(
            num_bags >= 1, lambda: "include_last_offset: numBags should be at least 1"
        )
        num_bags -= 1

    output = weight.new_empty(num_bags, weight.size(1))
    MODE_SUM, MODE_MEAN, MODE_MAX = range(3)

    if per_sample_weights is not None:
        check(
            mode == MODE_SUM,
            lambda: "embedding_bag: per_sample_weights only supported with mode='sum'",
        )
        check(
            per_sample_weights.dtype == weight.dtype,
            lambda: f"expected weight ({weight.dtype}) and per_sample_weights ({per_sample_weights.dtype}) to have same dtype",
        )
        check(
            per_sample_weights.ndim == 1,
            lambda: f"expected per_sample_weights to be 1D tensor, got {per_sample_weights.ndim}D",
        )
        check(
            per_sample_weights.numel() == indices.numel(),
            lambda: (
                f"expected per_sample_weights.numel() ({per_sample_weights.numel()} "
                f"to be the same as indices.numel() ({indices.numel()})"
            ),
        )

    def is_fast_path_index_select_scale(src, scale, output, padding_idx):
        return (
            is_fast_path_index_select(src, output, padding_idx) and scale.stride(0) == 1
        )

    def is_fast_path_index_select(src, output, padding_idx):
        return (
            (src.dtype == torch.float or src.dtype == torch.half)
            and src.stride(1) == 1
            and output.stride(1) == 1
            and padding_idx < 0
        )

    def is_fast_path(src, scale, output, padding_idx):
        if scale is not None:
            return is_fast_path_index_select_scale(src, scale, output, padding_idx)
        else:
            return is_fast_path_index_select(src, output, padding_idx)

    if device_hint(offsets) != "cpu":
        offset2bag = indices.new_empty(indices.size(0))
        bag_size = indices.new_empty(offsets.size())
        if mode == MODE_MAX:
            max_indices = indices.new_empty(num_bags, weight.size(1))
        else:
            max_indices = indices.new_empty(0)
    else:
        fast_path_sum = is_fast_path(weight, per_sample_weights, output, padding_idx)
        if mode == MODE_MEAN or mode == MODE_MAX or not fast_path_sum:
            offset2bag = offsets.new_empty(indices.size(0))
        else:
            offset2bag = offsets.new_empty(0)
        bag_size = offsets.new_empty(num_bags)
        max_indices = offsets.new_empty(bag_size.size())
    return output, offset2bag, bag_size, max_indices


@register_meta(aten._embedding_bag_forward_only.default)
def meta_embedding_bag_forward_only(weight, indices, offsets, *args):
    output, offset2bag, bag_size, max_indices = meta_embedding_bag(
        weight, indices, offsets, *args
    )
    if device_hint(offsets) == "cpu":
        bag_size = offsets.new_empty(offsets.size())
    return output, offset2bag, bag_size, max_indices


def _get_reduction_dtype(input, dtype, promote_int_to_long=True):
    # if specified, dtype takes precedence
    if dtype:
        return dtype

    if input.dtype.is_floating_point or input.dtype.is_complex:
        return input.dtype
    elif promote_int_to_long:
        return torch.long

    return input.dtype


@register_meta([aten.nansum.default, aten.nansum.out])
@out_wrapper()
def meta_nansum(input, dims=None, keepdim=False, *, dtype=None):
    output_dtype = _get_reduction_dtype(input, dtype, promote_int_to_long=True)
    dims = utils.reduction_dims(input.shape, dims)
    output_shape = _compute_reduction_shape(input, dims, keepdim)
    return input.new_empty(output_shape, dtype=output_dtype)


@register_meta(aten.nanmedian.default)
def meta_nanmedian(input):
    output_shape = utils.compute_reduction_output_shape(
        input.shape, tuple(range(input.dim()))
    )
    return input.new_empty(output_shape)


@register_meta([aten.nanmedian.dim, aten.nanmedian.dim_values])
@out_wrapper("values", "indices")
def meta_nanmedian_dim(input, dim=-1, keepdim=False):
    dim = utils.reduction_dims(input.shape, (dim,))
    output_shape = _compute_reduction_shape(input, dim, keepdim)
    return (
        input.new_empty(output_shape),
        input.new_empty(output_shape, dtype=torch.long),
    )


@register_meta(aten.logical_not_.default)
def meta_logical_not_(self):
    return self


@register_meta(aten.repeat.default)
def meta_repeat(self, repeats):
    check(
        len(repeats) >= self.dim(),
        lambda: "Number of dimensions of repeat dims can not be smaller than number of dimensions of tensor",
    )
    # Add new leading dimensions to the tensor if the
    # number of target dimensions is larger than the
    # number of source dimensions.
    num_new_dimensions = len(repeats) - self.dim()
    padded_size = (1,) * num_new_dimensions + tuple(self.shape)
    target_size = [padded_size[i] * repeats[i] for i in range(len(repeats))]
    return self.new_empty(target_size)


@register_meta(aten.zero_.default)
def meta_zero_(self):
    return self


@register_meta(
    [
        aten.mul_.Scalar,
        aten.div_.Scalar,
        aten.mul_.Tensor,
        aten.div_.Tensor,
        aten.logical_and_.default,
        aten.logical_or_.default,
        aten.logical_xor_.default,
    ],
)
def meta_binop_inplace(self, other):
    return self


@register_meta(
    [
        aten.add_.Scalar,
        aten.sub_.Scalar,
        aten.add_.Tensor,
        aten.sub_.Tensor,
    ],
)
def meta_binop_inplace_alpha(self, other, alpha=1):
    return self


@register_meta([aten.round.default, aten.round.decimals])
def meta_round(self, **kwargs):
    return _elementwise_meta(
        self, type_promotion=ELEMENTWISE_PRIM_TYPE_PROMOTION_KIND.DEFAULT
    )


@register_meta(aten.zero.default)
def meta_zero(self):
    return self.new_empty(self.shape)


@register_meta([aten.fill_.Tensor, aten.fill_.Scalar])
def meta_fill_(self, val):
    return self


@register_meta([aten.fill.Tensor, aten.fill.Scalar])
def meta_fill(self, val):
    return torch.empty_like(self)


@register_meta(aten.relu_.default)
def meta_relu_(self):
    return self


@register_meta(aten.index_put.default)
def meta_index_put(self, indices, values, accumulate=False):
    return torch.empty_like(self)


@register_meta(aten.masked_fill_.Scalar)
def meta_masked_fill_(self, mask, value):
    return self


@register_meta(aten.index_put_.default)
def meta_index_put_(self, indices, values, accumulate=False):
    return self


@register_meta(aten.alias.default)
def meta_alias(self):
    return self.view(self.shape)


def common_meta_baddbmm_bmm(batch1, batch2, is_bmm, self_baddbmm=None):
    check(batch1.dim() == 3, lambda: "batch1 must be a 3D tensor")
    check(batch2.dim() == 3, lambda: "batch2 must be a 3D tensor")

    batch1_sizes = batch1.size()
    batch2_sizes = batch2.size()

    bs = batch1_sizes[0]
    contraction_size = batch1_sizes[2]
    res_rows = batch1_sizes[1]
    res_cols = batch2_sizes[2]
    output_size = (bs, res_rows, res_cols)

    check(
        batch2_sizes[0] == bs and batch2_sizes[1] == contraction_size,
        lambda: f"Expected size for first two dimensions of batch2 tensor to be: [{bs}"
        f", {contraction_size}] but got: [{batch2_sizes[0]}, {batch2_sizes[1]}].",
    )

    # TODO: handle out

    output = batch2.new_empty(output_size)

    if not is_bmm and self_baddbmm is not None:
        check(self_baddbmm.dim() == 3, lambda: "self must be a 3D tensor")
        check(
            self_baddbmm.size() == output_size,
            lambda: "Expected an input tensor shape with shape {output_size} but got shape: {self.size()}",
        )

    return output


@register_meta(aten.bmm.default)
def meta_bmm(self, mat2):
    return common_meta_baddbmm_bmm(self, mat2, True)


def div_rtn(x, y):
    q = x // y
    r = x % y
    # WARNING: explicit bool conversion here is necessary;
    # would be fixed by SymBool
    if r != 0 and (bool(r < 0) != bool(y < 0)):
        q -= 1
    return q


def pooling_output_shape_pad_lr(
    inputSize, kernelSize, pad_l, pad_r, stride, dilation, ceil_mode
):
    outputSize = (
        div_rtn(
            inputSize
            + pad_l
            + pad_r
            - dilation * (kernelSize - 1)
            - 1
            + (stride - 1 if ceil_mode else 0),
            stride,
        )
        + 1
    )
    if ceil_mode:
        if (outputSize - 1) * stride >= inputSize + pad_l:
            outputSize -= 1
    return outputSize


def pooling_output_shape(inputSize, kernelSize, pad, stride, dilation, ceil_mode):
    check(stride != 0, lambda: "stride should not be zero")
    check(pad >= 0, lambda: f"pad must be non-negative, but got pad: {pad}")
    check(
        pad <= kernelSize // 2,
        lambda: f"pad should be at most half of kernel size, but got pad={pad} and kernel_size={kernelSize}",
    )
    return pooling_output_shape_pad_lr(
        inputSize, kernelSize, pad, pad, stride, dilation, ceil_mode
    )


def pool2d_shape_check(
    input,
    kH,
    kW,
    dH,
    dW,
    padH,
    padW,
    dilationH,
    dilationW,
    nInputPlane,
    inputHeight,
    inputWidth,
    outputHeight,
    outputWidth,
    memory_format,
):
    ndim = input.dim()
    nOutputPlane = nInputPlane

    check(
        kW > 0 and kH > 0,
        lambda: "kernel size should be greater than zero, but got kH: {kH}, kW: {kW}",
    )
    check(
        dW > 0 and dH > 0,
        lambda: "stride should be greater than zero, but got dH: {dH}, dW: {dW}",
    )
    check(
        dilationH > 0 and dilationW > 0,
        lambda: "dilation should be greater than zero, but got dilationH: {dilationH}, dilationW: {dilationW}",
    )

    valid_dims = input.size(1) != 0 and input.size(2) != 0

    if memory_format == torch.channels_last:
        check(
            ndim == 4 and valid_dims and input.size(3) != 0,
            lambda: "Expected 4D (batch mode) tensor expected for input with channels_last layout"
            " with optional 0 dim batch size for input, but got: {input.size()}",
        )
    else:
        check(
            (ndim == 3 and input.size(0) != 0 and valid_dims)
            or (ndim == 4 and valid_dims and input.size(3) != 0),
            lambda: f"Expected 3D or 4D (batch mode) tensor with optional 0 dim batch size for input, but got: {input.size()}",
        )

    check(
        kW // 2 >= padW and kH // 2 >= padH,
        lambda: "pad should be smaller than or equal to half of kernel size, but got "
        f"padW = {padW}, padH = {padH}, kW = {kW}, kH = {kH}",
    )

    check(
        outputWidth >= 1 and outputHeight >= 1,
        lambda: f"Given input size: ({nInputPlane}x{inputHeight}x{inputWidth}). "
        f"Calculated output size: ({nOutputPlane}x{outputHeight}x{outputWidth}). "
        "Output size is too small",
    )


def max_pool2d_checks_and_compute_shape(
    input, kernel_size, stride, padding, dilation, ceil_mode
):
    # Reference: aten/src/ATen/native/DilatedMaxPool2d.cpp
    def unpack(name, val):
        check(
            len(val) in [1, 2],
            lambda: f"max_pool2d: {name} must either be a single int, or a tuple of two ints",
        )
        H = val[0]
        W = H if len(val) == 1 else val[1]
        return H, W

    kH, kW = unpack("kernel_size", kernel_size)

    check(
        len(stride) in [0, 1, 2],
        lambda: "max_pool2d: stride must either be omitted, a single int, or a tuple of two ints",
    )
    if len(stride) == 0:
        dH, dW = kH, kW
    else:
        dH, dW = unpack("stride", stride)

    padH, padW = unpack("padding", padding)
    dilationH, dilationW = unpack("dilation", dilation)
    nInputPlane = input.size(-3)
    inputHeight = input.size(-2)
    inputWidth = input.size(-1)

    memory_format = utils.suggest_memory_format(input)
    if memory_format == torch.channels_last:
        check(
            input.dim() == 4,
            lambda: "non-empty 4D (batch mode) tensor expected for input with channels_last layout",
        )
    elif memory_format == torch.contiguous_format:
        check(
            input.dim() in [3, 4],
            lambda: "non-empty 3D or 4D (batch mode) tensor expected for input",
        )
    else:
        check(
            False,
            lambda: "Unsupport memory format. Supports only ChannelsLast, Contiguous",
        )

    outputHeight = pooling_output_shape(inputHeight, kH, padH, dH, dilationH, ceil_mode)
    outputWidth = pooling_output_shape(inputWidth, kW, padW, dW, dilationW, ceil_mode)

    pool2d_shape_check(
        input,
        kH,
        kW,
        dH,
        dW,
        padH,
        padW,
        dilationH,
        dilationW,
        nInputPlane,
        inputHeight,
        inputWidth,
        outputHeight,
        outputWidth,
        memory_format,
    )

    return nInputPlane, outputHeight, outputWidth


@register_meta(aten.max_pool2d_with_indices_backward.default)
def meta_max_pool2d_with_indices_backward(
    grad_output, self, kernel_size, stride, padding, dilation, ceil_mode, indices
):
    nInputPlane, outputHeight, outputWidth = max_pool2d_checks_and_compute_shape(
        self, kernel_size, stride, padding, dilation, ceil_mode
    )

    check(
        self.dtype == grad_output.dtype,
        lambda: "expected dtype {self.dtype} for `gradOutput` but got dtype {grad_output.dtype}",
    )

    nOutputPlane = nInputPlane
    ndim = self.ndim

    def _check_dim_size(t):
        check_dim_size(t, ndim, ndim - 3, nOutputPlane)
        check_dim_size(t, ndim, ndim - 2, outputHeight)
        check_dim_size(t, ndim, ndim - 1, outputWidth)

    _check_dim_size(grad_output)
    _check_dim_size(indices)

    memory_format = utils.suggest_memory_format(self)
    return torch.empty(
        self.shape, dtype=self.dtype, device=self.device, memory_format=memory_format
    )


@register_meta(aten.max_pool2d_with_indices.default)
def meta_max_pool2d_with_indices(
    input, kernel_size, stride=(), padding=(0,), dilation=(1,), ceil_mode=False
):
    nInputPlane, outputHeight, outputWidth = max_pool2d_checks_and_compute_shape(
        input, kernel_size, stride, padding, dilation, ceil_mode
    )

    nbatch = input.size(-4) if input.dim() == 4 else 1
    memory_format = utils.suggest_memory_format(input)
    if input.dim() == 3:
        size = [nInputPlane, outputHeight, outputWidth]
    else:
        size = [nbatch, nInputPlane, outputHeight, outputWidth]
    return (
        torch.empty(
            size, dtype=input.dtype, device=input.device, memory_format=memory_format
        ),
        torch.empty(
            size, dtype=torch.int64, device=input.device, memory_format=memory_format
        ),
    )


@register_meta(aten.grid_sampler_2d_backward.default)
def grid_sampler_2d_backward_meta(
    grad_output,
    input,
    grid,
    interpolation_mode,
    padding_mode,
    align_corners,
    output_mask,
):
    input_requires_grad = output_mask[0]
    if input_requires_grad:
        grad_input = torch.zeros_like(input, memory_format=torch.contiguous_format)
    else:
        grad_input = None
    grad_grid = torch.empty_like(grid, memory_format=torch.contiguous_format)
    return (grad_input, grad_grid)


@register_meta([aten.full.default])
def full(size, fill_value, *args, **kwargs):
    return torch.empty(size, *args, **kwargs)


@register_meta(
    [
        aten.randint_like.default,
        aten.randint_like.low_dtype,
        aten.randn_like.default,
        aten.rand_like.default,
        aten.full_like.default,
        aten.ones_like.default,
    ]
)
def meta_like(self, *args, **kwargs):
    return aten.empty_like.default(self, **kwargs)


# zeros_like is special cased to work for sparse
@register_meta(aten.zeros_like.default)
def zeros_like(
    self, dtype=None, layout=None, device=None, pin_memory=None, memory_format=None
):
    if layout == torch.sparse_coo:
        check(
            memory_format is None,
            lambda: "memory format option is only supported by strided tensors",
        )

        res = torch.empty(
            0,
            dtype=self.dtype if dtype is None else dtype,
            layout=layout,
            device=self.device if device is None else device,
            pin_memory=pin_memory,
        )

        if self.is_sparse:
            res.sparse_resize_and_clear_(
                self.size(), self.sparse_dim(), self.dense_dim()
            )
        else:
            res.sparse_resize_and_clear_(self.size(), self.dim(), 0)

        res._coalesced_(True)
        return res
    return aten.empty_like.default(
        self,
        dtype=dtype,
        layout=layout,
        device=device,
        pin_memory=pin_memory,
        memory_format=memory_format,
    )


# hacky: Please remove after math.ceil works with arange
@register_meta(aten.arange.default)
def arange(end, **kwargs):
    if isinstance(end, FloatLike):
        end = math.ceil(end)  # type: ignore[arg-type]

    def is_integral(x):
        return isinstance(x, IntLike) or isinstance(x, bool)

    set_to_integral_dtype = kwargs.get("dtype", None) is None and is_integral(end)
    if set_to_integral_dtype:
        kwargs["dtype"] = torch.int64

    return aten.empty([end], **kwargs)


@register_meta(aten.arange.start)
def arange_start(start, end, **kwargs):
    return aten.arange(end - start, **kwargs)


@register_meta(aten.select.int)
def meta_select(self, dim, index):
    ndim = self.dim()
    check(
        ndim != 0, lambda: "select() cannot be applied to a 0-dim tensor.", IndexError
    )

    dim = dim if dim >= 0 else dim + ndim
    size = self.size(dim)

    check(
        not (-index > size or index >= size),
        lambda: f"select(): index {index} out of range for tensor of size "
        f"{self.size()} at dimension {dim}",
        IndexError,
    )

    index = index if index >= 0 else index + size

    new_size = list(self.size())
    new_stride = list(self.stride())

    new_storage_offset = self.storage_offset() + index * new_stride[dim]
    del new_size[dim]
    del new_stride[dim]

    return self.as_strided(new_size, new_stride, new_storage_offset)


@register_meta(aten.select_scatter.default)
def meta_select_scatter(self, src, dim, index):
    return torch.empty_like(self)


@register_meta(aten.slice_scatter.default)
def meta_slice_scatter(self, src, dim=0, start=None, end=None, step=1):
    return torch.empty_like(self)


# TODO: Deduplicate this with canonicalize_dim
def maybe_wrap_dim(dim: int, dim_post_expr: int, wrap_scalar: bool = True):
    if dim_post_expr <= 0:
        assert wrap_scalar
        dim_post_expr = 1
    min = -dim_post_expr
    max = dim_post_expr - 1
    assert not (dim < min or dim > max), f"dim {dim} out of bounds ({min}, {max})"
    if dim < 0:
        dim += dim_post_expr
    return dim


def ensure_nonempty_size(t, dim):
    return 1 if t.dim() == 0 else t.shape[dim]


# From aten/src/ATen/native/ScatterGatherChecks.h
def gather_shape_check(self, dim, index):
    self_dims = max(self.dim(), 1)
    index_dims = max(index.dim(), 1)
    check(
        self_dims == index_dims,
        lambda: "Index tensor must have the same number of dimensions as input tensor",
    )
    for i in range(self_dims):
        if i != dim:
            check(
                ensure_nonempty_size(index, i) <= ensure_nonempty_size(self, i),
                lambda: f"Size does not match at dimension {i} expected index {index.shape}"
                + f" to be smaller than self {self.shape} apart from dimension {dim}",
            )


@register_meta(aten.gather.default)
def meta_gather(self, dim, index, sparse_grad=False):
    wrapped_dim = maybe_wrap_dim(dim, self.dim())
    is_index_empty = index.numel() == 0
    if not is_index_empty:
        check(
            index.dtype == torch.long,
            lambda: f"gather(): Expected dtype int64 for index, but got {index.dtype}",
        )
        gather_shape_check(self, wrapped_dim, index)
    return self.new_empty(index.shape)


# From aten/src/ATen/native/TensorAdvancedIndexing.cpp
def get_operator_enum(reduce_, use_new_options=False):
    if use_new_options:
        if reduce_ == "sum":
            return "REDUCE_ADD"
        elif reduce_ == "prod":
            return "REDUCE_MULTIPLY"
        elif reduce_ == "mean":
            return "REDUCE_MEAN"
        elif reduce_ == "amax":
            return "REDUCE_MAXIMUM"
        elif reduce_ == "amin":
            return "REDUCE_MINIMUM"
        check(
            False,
            lambda: "reduce argument must be either sum, prod, mean, amax or amin.",
        )
        return
    else:
        if reduce_ == "add":
            return "REDUCE_ADD"
        elif reduce_ == "multiply":
            return "REDUCE_MULTIPLY"
        check(False, lambda: "reduce argument must be either add or multiply.")
        return


# From aten/src/ATen/native/ScatterGatherChecks.h
def scatter_gather_dtype_check(method_name, self, index, src_opt=None):
    if index.numel() != 0:
        check(
            index.dtype == torch.long,
            lambda: f"{method_name}(): Expected dtype int64 for index",
        )

    if src_opt is not None:
        check(
            self.dtype == src_opt.dtype,
            lambda: f"{method_name}(): Expected self.dtype to be equal to src.dtype",
        )


def ensure_nonempty_dim(dim):
    return max(dim, 1)


# From aten/src/ATen/native/ScatterGatherChecks.h
def scatter_shape_check(self, dim, index, src_opt=None):
    if index.numel() == 0:
        return
    check(
        ensure_nonempty_dim(self.dim()) == ensure_nonempty_dim(index.dim()),
        lambda: "Index tensor must have the same number of dimensions as self tensor",
    )

    is_wrong_shape = False
    self_dims = ensure_nonempty_dim(self.dim())

    # Check: index.size(d) <= self.size(d) for all d != dim
    for d in range(self_dims):
        index_d_size = ensure_nonempty_size(index, d)
        if d == dim:
            continue
        if index_d_size > ensure_nonempty_size(self, d):
            is_wrong_shape = True
            break

    # Check: index.size(d) <= src.size(d) for all d if src is Tensor
    if not is_wrong_shape and src_opt is not None:
        for d in range(self_dims):
            index_d_size = ensure_nonempty_size(index, d)
            if index_d_size > ensure_nonempty_size(src_opt, d):
                is_wrong_shape = True
                break

    if src_opt is not None:
        check(
            ensure_nonempty_dim(self.dim()) == ensure_nonempty_dim(index.dim()),
            lambda: "Index tensor must have the same number of dimensions as self tensor",
        )
        check(
            not is_wrong_shape,
            lambda: f"Expected index {index.shape} to be smaller than self {self.shape}"
            + f" apart from dimension {dim} and to be smaller than src {src_opt.shape}",
        )
    else:
        check(
            not is_wrong_shape,
            lambda: f"Expected index {index.shape} to be smaller than self {self.shape}"
            + f" apart from dimension {dim}",
        )


# From aten/src/ATen/native/TensorAdvancedIndexing.cpp
def scatter_meta_impl(self, dim, index, src=None, reduce_=None, use_new_options=False):
    wrapped_dim = maybe_wrap_dim(dim, self.dim())
    scatter_gather_dtype_check("scatter", self, index, src)
    scatter_shape_check(self, wrapped_dim, index, src)
    if reduce_ is not None:
        # Check if we have a valid reduce operator.
        get_operator_enum(reduce_, use_new_options)


@register_meta(aten.scatter_add.default)
def meta_scatter_add(self, dim, index, src):
    scatter_meta_impl(self, dim, index, src, "add")
    return self.new_empty(self.shape)


@register_meta(aten.scatter_add_)
def meta_scatter_add_(self, dim, index, src):
    scatter_meta_impl(self, dim, index, src, "add")
    return self


@register_meta(
    [
        aten.scatter.src,
        aten.scatter.value,
        aten.scatter.reduce,
        aten.scatter.value_reduce,
    ]
)
@out_wrapper()
def meta_scatter(self, dim, index, src_or_value, reduce=None):
    src = src_or_value if isinstance(src_or_value, torch.Tensor) else None
    scatter_meta_impl(self, dim, index, src, reduce)
    return self.new_empty(self.shape)


@register_meta(
    [
        aten.scatter_.src,
        aten.scatter_.value,
        aten.scatter_.reduce,
        aten.scatter_.value_reduce,
    ]
)
def meta_scatter_(self, dim, index, src_or_value, reduce=None):
    src = src_or_value if isinstance(src_or_value, torch.Tensor) else None
    scatter_meta_impl(self, dim, index, src, reduce)
    return self


@register_meta(
    [
        aten._scaled_dot_product_flash_attention,
    ]
)
def meta__scaled_dot_product_flash(
    query: Tensor,
    key: Tensor,
    value: Tensor,
    dropout_p: float = 0.0,
    return_softmax: bool = False,
    is_causal: bool = False,
):
    batch_size = query.size(0)
    num_heads = query.size(1)
    max_seqlen_batch_q = query.size(2)
    head_dim = query.size(3)

    max_seqlen_batch_k = key.size(2)

    query = query.transpose(1, 2)
    key = key.transpose(1, 2)
    value = value.transpose(1, 2)

    Nnz_q = batch_size * max_seqlen_batch_q

    output = torch.empty(
        (Nnz_q, num_heads, head_dim), dtype=query.dtype, device=query.device
    )
    ouput = output.view(batch_size, max_seqlen_batch_q, num_heads, head_dim).transpose(
        1, 2
    )
    max_seqlen_q = math.ceil(max_seqlen_batch_q / 16) * 16
    logsumexp = torch.empty(
        (batch_size, num_heads, max_seqlen_q),
        dtype=torch.float,
        device=query.device,
    )
    is_sm80 = torch.cuda.is_available() and torch.cuda.get_device_capability() >= (8, 0)
    is_sm75 = torch.cuda.is_available() and torch.cuda.get_device_capability() >= (7, 5)
    head_size_rounded = 64 if head_dim <= 64 else 128
    blocksize_c = (
        128
        if (head_size_rounded == 128 and (dropout_p != 0.0 or not is_sm80))
        or (is_sm75 and head_size_rounded == 64 and dropout_p != 0.0)
        else 256
    )
    max_seqlen_k = math.ceil(max_seqlen_batch_k / blocksize_c) * blocksize_c
    if max_seqlen_k <= 128:
        max_seqlen_k = 128
    elif max_seqlen_k <= 256:
        max_seqlen_k = 256

    softmax = torch.empty(
        (batch_size, num_heads, max_seqlen_q, max_seqlen_k),
        dtype=query.dtype,
        device=query.device,
    )
    return ouput, logsumexp, softmax


@register_meta(
    [
        aten._scaled_dot_product_efficient_attention,
    ]
)
def meta__scaled_dot_product_efficient(
    query: Tensor,
    key: Tensor,
    value: Tensor,
    compute_log_sumexp: bool,
    is_causal: bool = False,
):
    query = query.transpose(1, 2)
    key = key.transpose(1, 2)
    value = value.transpose(1, 2)

    B = query.size(0)
    M = query.size(1)
    N = key.size(1)
    num_heads = query.size(-2)
    K = query.size(-1)
    Kv = value.size(-1)

    res = torch.empty(B, M, num_heads, Kv, dtype=query.dtype, device=query.device)

    logsumexp_dim = math.ceil(M / 32) * 32 if compute_log_sumexp else 0
    logsum_exp = torch.empty(
        (B, num_heads, logsumexp_dim),
        dtype=torch.float,
        device=query.device,
    )

    res = res.transpose(1, 2)

    return res, logsum_exp


@register_meta(
    [
        aten._scaled_dot_product_efficient_attention_backward,
    ]
)
def meta__scaled_dot_product_efficient_backward(
    grad_out: Tensor,
    query: Tensor,
    key: Tensor,
    value: Tensor,
    out: Tensor,
    logsumexp: Tensor,
    is_causal: bool = False,
    chunk_grad_outputs=False,
):
    grad_out = grad_out.transpose(1, 2)
    query = query.transpose(1, 2)
    key = key.transpose(1, 2)
    value = value.transpose(1, 2)

    B = query.size(0)
    M = query.size(1)
    N = key.size(1)
    nH = query.size(2)
    K = query.size(3)

    grad_kv_needs_init = is_causal and N > M

    if chunk_grad_outputs:
        chunk = torch.empty((B, M, 3, nH, K), dtype=query.dtype, device=query.device)
        grad_q = chunk.select(2, 0)
        grad_k = chunk.select(2, 1)
        grad_v = chunk.select(2, 2)
    else:
        grad_q = torch.empty(query.shape, dtype=query.dtype, device=query.device)
        grad_k = (
            torch.zeros(key.shape, dtype=key.dtype, device=key.device)
            if grad_kv_needs_init
            else torch.empty(key.shape, dtype=key.dtype, device=key.device)
        )
        grad_v = (
            torch.zeros(value.shape, dtype=value.dtype, device=value.device)
            if grad_kv_needs_init
            else torch.empty(value.shape, dtype=value.dtype, device=value.device)
        )
    return grad_q.transpose(1, 2), grad_k.transpose(1, 2), grad_v.transpose(1, 2)


@register_meta([aten.scatter_reduce.two, aten.scatter_reduce.two_out])
@out_wrapper()
def meta_scatter_reduce_two(self, dim, index, src, reduce, include_self=True):
    scatter_meta_impl(self, dim, index, src, reduce, use_new_options=True)
    return self.new_empty(self.shape)


@register_meta(aten.scatter_reduce_.two)
def meta_scatter_reduce__two(self, dim, index, src, reduce, include_self=True):
    scatter_meta_impl(self, dim, index, src, reduce, use_new_options=True)
    return self


@register_meta([aten.sort.default, aten.sort.stable])
def meta_sort(self, stable=None, dim=-1, descending=False):
    return torch.empty_like(self), torch.empty_like(self, dtype=torch.int64)


def rnn_cell_checkSizes(
    input_gates, hidden_gates, input_bias, hidden_bias, factor, prev_hidden
):
    check(input_gates.ndim == 2, lambda: f"{input_gates.ndim} != 2")
    check(
        input_gates.shape == hidden_gates.shape,
        lambda: f"{input_gates.shape} != {hidden_gates.shape}",
    )
    gates_size = input_gates.size(1)
    if input_bias is not None:
        check(input_bias.ndim == 1, lambda: f"{input_bias.ndim} != 1")
        check(
            input_bias.numel() == gates_size,
            lambda: f"{input_bias.numel()} != {gates_size}",
        )
        check(
            input_bias.shape == hidden_bias.shape,
            lambda: f"{input_bias.shape} != {hidden_bias.shape}",
        )
    check(prev_hidden.ndim == 2, lambda: f"{prev_hidden.ndim} != 2")
    expected_prev_hidden_numel = input_gates.size(0) * gates_size // factor
    check(
        prev_hidden.numel() == expected_prev_hidden_numel,
        lambda: f"{prev_hidden.numel()} != {input_gates.size(0)} * {gates_size} // {factor} (aka {expected_prev_hidden_numel})",
    )
    check(
        all(
            x.device == input_gates.device
            for x in [hidden_gates, input_bias, hidden_bias, prev_hidden]
        ),
        lambda: "expected all inputs to be same device",
    )


@register_meta(aten._thnn_fused_lstm_cell.default)
def _thnn_fused_lstm_cell_meta(
    input_gates, hidden_gates, cx, input_bias=None, hidden_bias=None
):
    rnn_cell_checkSizes(input_gates, hidden_gates, input_bias, hidden_bias, 4, cx)
    workspace = torch.empty_like(input_gates, memory_format=torch.contiguous_format)
    hy = torch.empty_like(cx, memory_format=torch.contiguous_format)
    cy = torch.empty_like(cx, memory_format=torch.contiguous_format)
    return (hy, cy, workspace)


<<<<<<< HEAD
@register_meta(aten._cudnn_rnn.default)
def _cudnn_rnn(
    input,
    weight,
    weight_stride0,
    weight_buf,
    hx,
    cx,
    mode,
    hidden_size,
    proj_size,
    num_layers,
    batch_first,
    dropout,
    train,
    bidirectional,
    batch_sizes,
    dropout_state,
):

    is_input_packed = len(batch_sizes) != 0
    if is_input_packed:
        seq_length = len(batch_sizes)
        mini_batch = batch_sizes[0]
        batch_sizes_sum = input.shape[0]
    else:
        seq_length = input.shape[1] if batch_first else input.shape[0]
        mini_batch = input.shape[0] if batch_first else input.shape[1]
        batch_sizes_sum = -1

    num_directions = 2 if bidirectional else 1
    out_size = proj_size if proj_size != 0 else hidden_size
    if is_input_packed:
        out_shape = [batch_sizes_sum, out_size * num_directions]
    else:
        out_shape = (
            [mini_batch, seq_length, out_size * num_directions]
            if batch_first
            else [seq_length, mini_batch, out_size * num_directions]
        )
    output = input.new_empty(out_shape)

    cell_shape = [num_layers * num_directions, mini_batch, hidden_size]
    cy = cx.new_empty(0 if cx is None else cell_shape)

    hy = hx.new_empty([num_layers * num_directions, mini_batch, out_size])

    # TODO: Query cudnnGetRNNTrainingReserveSize (expose to python)
    reserve_shape = 0 if train else 0
    reserve = input.new_empty(reserve_shape, dtype=torch.uint8)

    return output, hy, cy, reserve, weight_buf


=======
>>>>>>> b0cda0b3
def zero_numel_check_dims(self, dim, fn_name):
    if self.ndim == 0:
        check(
            dim == 0 or dim == -1,
            lambda: f"{fn_name}: Expected reduction dim -1 or 0 for scalar but got {dim}",
            IndexError,
        )
    else:
        check(
            self.size(dim) != 0,
            lambda: f"{fn_name}: Expected reduction dim {dim} to have non-zero size.",
            IndexError,
        )


# From aten/src/ATen/native/ReduceOps.cpp
def check_argmax_argmin(name, self, dim):
    if dim is not None:
        dim = maybe_wrap_dim(dim, self.dim())
        zero_numel_check_dims(self, dim, name)
    else:
        check(
            self.numel() != 0,
            lambda: f"{name}: Expected reduction dim to be specified for input.numel() == 0.",
        )


@register_meta([aten.argmax.default, aten.argmin.default])
def argmax_argmin_meta(self, dim=None, keepdim=False):
    check_argmax_argmin("argmax", self, dim)
    dims = utils.reduction_dims(self.shape, (dim,) if dim is not None else None)
    shape = _compute_reduction_shape(self, dims, keepdim)
    return self.new_empty(shape, dtype=torch.int64)


@register_meta(aten.scalar_tensor.default)
def scalar_tensor(s, dtype=None, layout=None, device=None, pin_memory=None):
    return torch.empty(
        (), dtype=dtype, layout=layout, device=device, pin_memory=pin_memory
    )


@register_meta(aten.topk.default)
def topk_meta(self, k, dim=-1, largest=True, sorted=True):
    # From aten/src/ATen/native/Sorting.cpp
    dim = maybe_wrap_dim(dim, self.dim(), wrap_scalar=True)
    check(
        k >= 0 and k <= (self.size(dim) if self.dim() > 0 else 1),
        lambda: "selected index k out of range",
    )
    sliceSize = 1 if self.dim() == 0 else self.size(dim)
    check(k >= 0 and k <= sliceSize, lambda: "k not in range for dimension")

    topKSize = list(self.shape)
    if len(topKSize) > 0:
        topKSize[dim] = k
    return self.new_empty(topKSize), self.new_empty(topKSize, dtype=torch.int64)


legacy_contiguous_memory_format = torch.contiguous_format


# From aten/src/ATen/native/cuda/RNN.cu
def checkLSTMBackwardSizes(grad_hy, grad_cy, cx, cy, workspace):
    defined_grad = grad_hy if grad_hy is not None else grad_cy
    check(defined_grad.dim() == 2, lambda: "")
    exp_size = defined_grad.size()
    if grad_hy is not None:
        check(grad_hy.size() == exp_size, lambda: "")
    if grad_cy is not None:
        check(grad_cy.size() == exp_size, lambda: "")
    check(cx.size() == exp_size, lambda: "")
    check(cy.size() == exp_size, lambda: "")
    check(workspace.dim() == 2, lambda: "")
    check(workspace.numel() == exp_size[0] * exp_size[1] * 4, lambda: "")


# From aten/src/ATen/native/cuda/RNN.cu
@register_meta(aten._thnn_fused_lstm_cell_backward_impl.default)
def _thnn_fused_lstm_cell_backward_impl(grad_hy, grad_cy, cx, cy, workspace, has_bias):
    if grad_hy is None and grad_cy is None:
        return None, None, None
    checkLSTMBackwardSizes(grad_hy, grad_cy, cx, cy, workspace)
    grad_gates = torch.empty_like(
        workspace, memory_format=legacy_contiguous_memory_format
    )
    grad_cx = torch.empty_like(cx, memory_format=legacy_contiguous_memory_format)
    grad_bias = grad_gates.sum(0, keepdim=False) if has_bias else None
    return grad_gates, grad_cx, grad_bias


# We must also trigger meta registrations from PrimTorch ref
# decompositions
import torch._refs
import torch._refs.nn.functional
import torch._refs.special


def activate_meta():

    activate_meta_table = {}

    # For a given op, we pick the most specific decomp function from
    # global_decomp_table in the precedence order of meta > post_autograd > pre_autograd
    for type in ["meta", "post_autograd", "pre_autograd"]:
        registry = global_decomposition_table[type]

        for opo in registry:
            if opo not in activate_meta_table:
                activate_meta_table[opo] = registry[opo]

    for op_overload, fn in activate_meta_table.items():
        assert isinstance(op_overload, OpOverload)

        op_overload.py_impl(torch._C.DispatchKey.Meta)(fn)

        if torch._C._dispatch_has_kernel_for_dispatch_key(
            op_overload.name(), "CompositeImplicitAutograd"
        ):
            # Internally, we shouldn't be registering meta kernels for any operators that
            # have CompositeImplicitAutograd kernels.
            # Instead, we should be letting those decompositions run, and writing meta kernels
            # only for the base operators.
            if op_overload in global_decomposition_table["meta"]:
                raise RuntimeError(
                    f"{op_overload} is a CompositeImplicitAutograd op, we shouldn't "
                    "register meta function for it. Instead, we should let the decomposition run and write "
                    "meta kernels for the base operators."
                )
            pass
        elif op_overload.is_view:
            # Attempting to register a python meta kernel for a view operator.
            # We shouldn't do this, because the output will report as not having aliased storages.
            # All view ops have meta kernels in C++ today, so we should use those instead.
            pass
        elif op_overload.name() in {
            "aten::empty_strided",  # causing infinite recursion, test_meta.py
            "aten::clone",  # causing infinite recursion
            "aten::_to_copy",  # causing infinite recursion, test_serialization.py -k test_tensor_subclass_getstate_overwrite  # noqa: B950
            "aten::copy_",  # Exception not raised, test_torch.py -k test_storage_meta_errors_cpu_int64  # noqa: B950
            "aten::constant_pad_nd",  # requires_grad mismatch, test_ops.py -k test_fake_crossref_backward_amp_istft_cuda_float32  # noqa: B950
            "aten::rot90",  # requires_grad mismatch! test_ops.py -k test_fake_crossref_backward_amp_rot90_cuda_float32  # noqa: B950
            "aten::as_strided_scatter",  # requires_grad mismatch, test_ops.py -k test_fake_crossref_backward_no_amp_as_strided_scatter_cuda_float32  # noqa: B950
        }:
            pass
        else:
            _meta_lib_dont_use_me_use_register_meta.impl(op_overload, fn)


activate_meta()<|MERGE_RESOLUTION|>--- conflicted
+++ resolved
@@ -2062,7 +2062,6 @@
     return (hy, cy, workspace)
 
 
-<<<<<<< HEAD
 @register_meta(aten._cudnn_rnn.default)
 def _cudnn_rnn(
     input,
@@ -2117,8 +2116,6 @@
     return output, hy, cy, reserve, weight_buf
 
 
-=======
->>>>>>> b0cda0b3
 def zero_numel_check_dims(self, dim, fn_name):
     if self.ndim == 0:
         check(
