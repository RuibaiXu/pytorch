--- conflicted
+++ resolved
@@ -119,7 +119,6 @@
 observation_type = ObservationType.OUTPUT_USE_DIFFERENT_OBSERVER_AS_INPUT
 linear_configs = _get_linear_configs(linear_dtype_configs)
 
-<<<<<<< HEAD
 def _add_eltwise_fusion_configs(configs, root_module, root_op, post_module, post_op,
                                 dtype_configs, fuser_method, fused_module, observation_type,
                                 ref_quant_module):
@@ -157,28 +156,10 @@
 # Configs for linear + leaky_relu fusion
 _add_eltwise_fusion_configs(linear_configs, nn.Linear, F.linear,
                             nn.LeakyReLU, F.leaky_relu, linear_dtype_configs,
-                            _reverse_sequential_wrapper2(nni.LinearLeakyReLU),
+                            _sequential_wrapper2(nni.LinearLeakyReLU),
                             nni.LinearLeakyReLU, observation_type, nnqr.Linear)
 
 # Configs for linear module + batchnorm + leaky_relu
-=======
-# (1) Linear + leaky_relu
-# -------------------
-# 1.1 linear module + leaky_relu fusion config
-# linear leaky_relu, linear module + leaky_relu module
-linear_configs.append(
-    BackendPatternConfig((nn.LeakyReLU, nn.Linear))
-        .set_dtype_configs(linear_dtype_configs)  # noqa: E131
-        .set_fuser_method(_sequential_wrapper2(nni.LinearLeakyReLU))
-        .set_fused_module(nni.LinearLeakyReLU))
-# linear leaky_relu, linear module + functional leaky_relu
-linear_configs.append(
-    BackendPatternConfig((F.leaky_relu, nn.Linear))
-        .set_dtype_configs(linear_dtype_configs)  # noqa: E131
-        .set_fuser_method(_sequential_wrapper2(nni.LinearLeakyReLU))
-        .set_fused_module(nni.LinearLeakyReLU))
-# linear leaky_relu, linear module + BN + leaky_relu
->>>>>>> 26dab4d6
 linear_configs.append(
     BackendPatternConfig((nn.LeakyReLU, (nn.BatchNorm1d, nn.Linear)))
         .set_dtype_configs(linear_dtype_configs)  # noqa: E131
@@ -188,7 +169,7 @@
 # Configs for linear + tanh fusion
 _add_eltwise_fusion_configs(linear_configs, nn.Linear, F.linear,
                             nn.Tanh, torch.tanh, linear_dtype_configs,
-                            _reverse_sequential_wrapper2(nni.LinearTanh),
+                            _sequential_wrapper2(nni.LinearTanh),
                             nni.LinearTanh, observation_type, nnqr.Linear)
 
 # ===========================
