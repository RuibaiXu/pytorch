from __future__ import absolute_import, division, print_function, unicode_literals
import torch
from torch.nn import Module
<<<<<<< HEAD
from .observer import default_observer, default_weight_observer, _with_args
=======
from .observer import MinMaxObserver, _with_args
>>>>>>> 498eb221

class FakeQuantize(Module):
    ''' Simulate the quantize and dequantize operations in training time.
    Args:
        `qconfig`: object that encodes configuration info for quantization
        `observer_module`: Observer module that records stats of weights and
        activations
        `calcqparam`: A function that calculates quantization parameters
        given the stats
    '''

<<<<<<< HEAD
    def __init__(self, observer=default_observer, quant_min=0, quant_max=255):
=======
    def __init__(self, dtype=torch.quint8, qscheme=torch.per_tensor_affine,
                 quant_min=0, quant_max=255, reduce_range=False):
>>>>>>> 498eb221
        super(FakeQuantize, self).__init__()
        assert quant_min <= quant_max, \
            'quant_min must be less than or equal to quant_max'
        self.quant_min = quant_min
        self.quant_max = quant_max
        self.fake_quant_enabled = True
        self.observer_enabled = True
<<<<<<< HEAD
        self.observer = observer()
        assert torch.iinfo(self.observer.dtype).min <= quant_min, 'quant_min out of bound'
        assert quant_max <= torch.iinfo(self.observer.dtype).max, 'quant_max out of bound'
=======
        self.observer = MinMaxObserver.with_args(dtype=dtype, qscheme=qscheme, reduce_range=reduce_range)()
>>>>>>> 498eb221
        self.scale = None
        self.zero_point = None
        self.dtype = self.observer.dtype

    def enable_fake_quant(self, enabled=True):
        self.fake_quant_enabled = enabled
        return self

    def disable_fake_quant(self):
        return self.enable_fake_quant(False)

    def enable_observer(self, enabled=True):
        self.observer_enabled = enabled

    def disable_observer(self):
        return self.enable_observer(False)

    def calculate_qparams(self):
        return self.observer.calculate_qparams()

    def forward(self, X):
        if self.observer_enabled:
            X = self.observer(X)
            scale, zero_point = self.calculate_qparams()
            self.scale, self.zero_point = float(scale), int(zero_point)
        if self.fake_quant_enabled:
            X = torch.fake_quantize_per_tensor_affine(X, self.scale, self.zero_point, self.quant_min, self.quant_max)
        return X

    with_args = classmethod(_with_args)

    def extra_repr(self):
        return 'fake_quant_enabled={}, observer_enabled={},\
            scale={}, zero_point={}'.format(
            self.fake_quant_enabled, self.observer_enabled,
            self.scale, self.zero_point)

<<<<<<< HEAD
    def _save_to_state_dict(self, destination, prefix, keep_vars):
        super(FakeQuantize, self)._save_to_state_dict(destination, prefix, keep_vars)
        destination[prefix + 'scale'] = self.scale
        destination[prefix + 'zero_point'] = self.zero_point

    def _load_from_state_dict(self, state_dict, prefix, local_metadata, strict,
                              missing_keys, unexpected_keys, error_msgs):

        self.scale = state_dict.pop(prefix + 'scale')
        self.zero_point = state_dict.pop(prefix + 'zero_point')
        super(FakeQuantize, self)._load_from_state_dict(state_dict, prefix, local_metadata, False,
                                                        missing_keys, unexpected_keys, error_msgs)

default_fake_quant = FakeQuantize
default_weight_fake_quant = FakeQuantize.with_args(observer=default_weight_observer, quant_min=-128, quant_max=127)
=======
default_fake_quant = FakeQuantize
default_weight_fake_quant = FakeQuantize.with_args(dtype=torch.qint8, qscheme=torch.per_tensor_symmetric,
                                                   quant_min=-128, quant_max=127)
>>>>>>> 498eb221
<|MERGE_RESOLUTION|>--- conflicted
+++ resolved
@@ -1,11 +1,7 @@
 from __future__ import absolute_import, division, print_function, unicode_literals
 import torch
 from torch.nn import Module
-<<<<<<< HEAD
 from .observer import default_observer, default_weight_observer, _with_args
-=======
-from .observer import MinMaxObserver, _with_args
->>>>>>> 498eb221
 
 class FakeQuantize(Module):
     ''' Simulate the quantize and dequantize operations in training time.
@@ -17,12 +13,7 @@
         given the stats
     '''
 
-<<<<<<< HEAD
     def __init__(self, observer=default_observer, quant_min=0, quant_max=255):
-=======
-    def __init__(self, dtype=torch.quint8, qscheme=torch.per_tensor_affine,
-                 quant_min=0, quant_max=255, reduce_range=False):
->>>>>>> 498eb221
         super(FakeQuantize, self).__init__()
         assert quant_min <= quant_max, \
             'quant_min must be less than or equal to quant_max'
@@ -30,13 +21,9 @@
         self.quant_max = quant_max
         self.fake_quant_enabled = True
         self.observer_enabled = True
-<<<<<<< HEAD
         self.observer = observer()
         assert torch.iinfo(self.observer.dtype).min <= quant_min, 'quant_min out of bound'
         assert quant_max <= torch.iinfo(self.observer.dtype).max, 'quant_max out of bound'
-=======
-        self.observer = MinMaxObserver.with_args(dtype=dtype, qscheme=qscheme, reduce_range=reduce_range)()
->>>>>>> 498eb221
         self.scale = None
         self.zero_point = None
         self.dtype = self.observer.dtype
@@ -74,7 +61,6 @@
             self.fake_quant_enabled, self.observer_enabled,
             self.scale, self.zero_point)
 
-<<<<<<< HEAD
     def _save_to_state_dict(self, destination, prefix, keep_vars):
         super(FakeQuantize, self)._save_to_state_dict(destination, prefix, keep_vars)
         destination[prefix + 'scale'] = self.scale
@@ -89,9 +75,4 @@
                                                         missing_keys, unexpected_keys, error_msgs)
 
 default_fake_quant = FakeQuantize
-default_weight_fake_quant = FakeQuantize.with_args(observer=default_weight_observer, quant_min=-128, quant_max=127)
-=======
-default_fake_quant = FakeQuantize
-default_weight_fake_quant = FakeQuantize.with_args(dtype=torch.qint8, qscheme=torch.per_tensor_symmetric,
-                                                   quant_min=-128, quant_max=127)
->>>>>>> 498eb221
+default_weight_fake_quant = FakeQuantize.with_args(observer=default_weight_observer, quant_min=-128, quant_max=127)