# Owner(s): ["module: primTorch", "module: decompositions"]

from collections import defaultdict
from torch import Tensor
import torch.autograd
from torch._decomp import decomposition_table
from torch.utils._python_dispatch import TorchDispatchMode

from torch.utils._pytree import tree_map, tree_flatten, tree_unflatten
from torch.testing._internal.common_utils import (
    is_iterable_of_tensors,
    TestCase,
    skipIfCrossRef,
    slowTest,
    suppress_warnings,
    TEST_WITH_ASAN,
    run_tests,
    skipIfSlowGradcheckEnv,
    skipIfTorchDynamo,
)
from torch.testing._internal.common_device_type import (
    onlyNativeDeviceTypes,
    ops,
    instantiate_device_type_tests,
)
from torch.testing._internal.common_methods_invocations import op_db
from torch._dispatch.python import enable_python_dispatcher

import itertools
import functools
from functools import partial
import unittest

aten = torch.ops.aten


# TODO: this isn't going to work with non-aten namespaces
def overload_to_aten_name(overload):
    return overload._schema.name.split("::")[1]


# All operators that can have decomp tests
decomposition_names = {overload_to_aten_name(k) for k in decomposition_table}
_decomp_test_ops = [
    op
    for op in op_db
    if op.aten_name in decomposition_names
    or op.aten_backward_name in decomposition_names
]


def diff_arg(arg, requires_grad=True):
    def is_differentiable_arg(arg):
        if requires_grad:
            return arg.requires_grad
        else:
            return arg.is_floating_point() or arg.is_complex()

    if is_iterable_of_tensors(arg):
        if all([is_differentiable_arg(a) for a in arg]):
            return True
        if all([not is_differentiable_arg(a) for a in arg]):
            return False
        raise RuntimeError("NYI: The test runner can't handle this")
    return isinstance(arg, Tensor) and is_differentiable_arg(arg)


# Version of autograd.grad with some differences:
#   - pytree inputs is allowed (but leaves of the pytree have to all
#     be tensors)
#   - if an input is not used as part of derivatives, we will return a
#     zero-filled tensor for the result
def _autograd_grad(
    outputs, inputs, grad_outputs=None, retain_graph=False, create_graph=True
):
    inputs, inputs_spec = tree_flatten(inputs)
    diff_inputs = tuple(inp for inp in inputs if inp.requires_grad)
    if grad_outputs is None:
        diff_outputs = tuple(out for out in outputs if out.requires_grad)
    else:
        diff_grad_outputs = [
            (out, go) for out, go in zip(outputs, grad_outputs) if out.requires_grad
        ]
        if len(diff_grad_outputs) == 0:
            diff_outputs, grad_outputs = (), ()
        else:
            diff_outputs, grad_outputs = zip(*diff_grad_outputs)
    grad_inputs = torch.autograd.grad(
        diff_outputs,
        diff_inputs,
        grad_outputs,
        retain_graph=retain_graph,
        create_graph=create_graph,
        allow_unused=True,
    )
    result = []
    grad_inputs_iter = iter(grad_inputs)
    for inp in inputs:
        if inp.requires_grad:
            grad_input = next(grad_inputs_iter)
            if grad_input is None:
                result.append(torch.zeros_like(inp))
            else:
                result.append(grad_input)
        else:
            result.append(torch.zeros_like(inp))
    return tree_unflatten(result, inputs_spec)


def _as_tuple(val):
    if isinstance(val, tuple):
        return val
    return (val,)


def ref_vjp_no_create(f, *primals):
    result = f(*primals)

    def wrapped(cotangents):
        return _autograd_grad(
            _as_tuple(result), primals, _as_tuple(cotangents), create_graph=False
        )

    return result, wrapped


dtype_precisions = {
    torch.float16: (0.001, 1e-5),
    torch.bfloat16: (0.016, 1e-4),
    torch.float32: (1.3e-6, 1e-5),
    torch.float64: (1e-7, 1e-7),
    torch.complex32: (0.001, 1e-5),
    torch.complex64: (1.3e-6, 1e-5),
    torch.complex128: (1e-7, 1e-7),
}
# Returns the "default" rtol and atol for comparing scalars or
# tensors of the given dtypes.


def _getDefaultRtolAndAtol(dtype0, dtype1):
    rtol = max(
        dtype_precisions.get(dtype0, (0, 0))[0], dtype_precisions.get(dtype1, (0, 0))[0]
    )
    atol = max(
        dtype_precisions.get(dtype0, (0, 0))[1], dtype_precisions.get(dtype1, (0, 0))[1]
    )
    return rtol, atol


def op_assert_ref(test_case, op, test_dtype, i, orig, decomp, ref, args, kwargs):
    assert orig.dtype == decomp.dtype, f"{i} Operation:  {op}"
    if orig.numel() == 0 or decomp.numel() == 0:
        assert orig.numel() == decomp.numel()
        return
    assert orig.shape == decomp.shape, f"{i} Operation:  {op}"
    tol_table = {
        (torch.bfloat16, torch.ops.aten.native_layer_norm.default): 1e-5,
        (torch.float16, torch.ops.aten.native_layer_norm.default): 1e-5,
        (torch.float16, torch.ops.aten.native_layer_norm_backward.default): 1e-3,
        (torch.bfloat16, torch.ops.aten.native_layer_norm_backward.default): 2e-2,
        (torch.bfloat16, torch.ops.aten.native_batch_norm.default): 1e-5,
        (torch.float16, torch.ops.aten.native_batch_norm.default): 1e-5,
        (torch.bfloat16, torch.ops.aten.linalg_vector_norm.default): 1e-6,
        (torch.float16, torch.ops.aten.linalg_vector_norm.default): 1e-6,
        (torch.float16, torch.ops.aten.nll_loss_forward.default): 1e-2,
        (torch.bfloat16, torch.ops.aten.nll_loss_forward.default): 1e-1,
    }
    if ref.is_floating_point():
        orig_diff = (orig - ref).abs().max()
        decomp_diff = (decomp - ref).abs().max()
        atol = tol_table.get((test_dtype, op), 1e-7)
        if decomp_diff > orig_diff + atol:
            raise RuntimeError(
                f"Difference from float64 is larger with decomposition {op.__name__}"
                f" than original on output {i}. Original max diff: {orig_diff}, Decomp max diff: {decomp_diff}\n"
                f"atol = {atol}\n"
                f"args = {args}\n"
                f"kwargs = {kwargs}"
            )
    else:
        test_case.assertEqual(
            orig, decomp, msg=f"{op.__name__}\nargs = {args}\nkwargs = {kwargs}"
        )


def op_assert_equal(test_case, op, test_dtype, orig, decomp, args, kwargs):
    test_case.assertEqual(
        orig.dtype, decomp.dtype, f"Operation: {op}, orig.dtype: {orig.dtype}, decomp.dtype: {decomp.dtype}, {args}, {kwargs}")
    # Before adding an entry to this table, make sure your decomposition is right :)
    tol_table = {
        # Due to strange epsilon behaviors, see https://github.com/pytorch/pytorch/issues/73161
        (torch.float32, torch.ops.aten.native_layer_norm.default): (1e-3, 1e-3),
        (torch.float32, torch.ops.aten.native_layer_norm_backward.default): (
            1e-3,
            1e-3,
        ),
        (torch.float64, torch.ops.aten.native_layer_norm.default): (1e-6, 1e-6),
        # This exceeds default tolerances only on CPU, on CUDA it's fine
        (torch.float32, torch.ops.aten.grid_sampler_2d.default) : (7e-6, 3e-5),
        # Exceeds tolerances on CUDA, likely due to fma
        (torch.float32, torch.ops.aten.mv.default) : (1e-5, 3e-5),
        (torch.float64, torch.ops.aten.upsample_bicubic2d.vec) : (1e-5, 1e-6),
        # The decomposition is TOO correct. It computes everything in int64, so sometimes
        # there's an off-by-one error.
        (torch.int8, torch.ops.aten.linspace.default) : (0, 1),
        (torch.uint8, torch.ops.aten.linspace.default) : (0, 1),
        (torch.int16, torch.ops.aten.linspace.default) : (0, 1),
        (torch.int32, torch.ops.aten.linspace.default) : (0, 1),
        (torch.int64, torch.ops.aten.linspace.default) : (0, 1),
    }
    if (decomp.dtype, op) in tol_table:
        rtol, atol = tol_table[(decomp.dtype, op)]
    else:
        rtol, atol = _getDefaultRtolAndAtol(orig.dtype, decomp.dtype)
    test_case.assertEqual(orig, decomp, rtol=rtol, atol=atol, msg=f"{op.__name__}\nargs = {args}\nkwargs = {kwargs}")


# Given f, returns an f' such that:
# - f' takes only positional arguments
# - All arguments to f' are floating-point Tensors
# - All outputs of f' are floating-point Tensors
def normalize_op_input_output2(
    f, args, kwargs, output_process_fn_grad=None, requires_grad=True
):
    flat_args, args_spec = tree_flatten(args)
    diff_argnums = tuple(
        i
        for i, arg in enumerate(flat_args)
        if diff_arg(arg, requires_grad=requires_grad)
    )
    assert len(diff_argnums) > 0
    primals = tuple(flat_args[i] for i in diff_argnums)

    @functools.wraps(f)
    def wrapped(*primals):
        _args = list(flat_args)
        for num, arg in zip(diff_argnums, primals):
            _args[num] = arg
        _args = tree_unflatten(_args, args_spec)
        result = f(*_args, **kwargs)
        if output_process_fn_grad is not None:
            result = output_process_fn_grad(result)
        if isinstance(result, tuple):
            # TODO We should check that the integer outputs also agree
            result = tuple(
                r
                for r in result
                if isinstance(r, Tensor) and (r.is_floating_point() or r.is_complex())
            )
            assert len(result) > 0
        return result

    return wrapped, primals


# NB: This also upcasts dtype arguments
# TODO: handle complex correctly
def upcast_tensor(x, dtype=torch.float32):
    if isinstance(x, Tensor) and x.dtype.is_floating_point:
        return x.to(dtype=dtype)
    elif (isinstance(x, torch.dtype)
          and x in [torch.float16, torch.bfloat16, torch.float]):
        return dtype
    else:
        return x


def normalize_op_input_output(f, sample, requires_grad=True):
    args = tuple([sample.input] + list(sample.args))
    return normalize_op_input_output2(
        f,
        args,
        sample.kwargs,
        sample.output_process_fn_grad,
        requires_grad=requires_grad,
    )


CROSS_REF_EXCLUDE_SET = {
    # CUBLAS_STATUS_NOT_SUPPORTED when calling
    # `cublasGemmStridedBatchedExFix(handle, opa, opb, (int)m, (int)n, (int)k,
    # (void*)&falpha, a, CUDA_R_16BF, (int)lda, stridea, b, CUDA_R_16BF,
    # (int)ldb, strideb, (void*)&fbeta, c, CUDA_R_16BF, (int)ldc, stridec,
    # (int)num_batches, CUDA_R_32F, CUBLAS_GEMM_DEFAULT_TENSOR_OP)`
    ("cuda", torch.bfloat16, "nn.functional.bilinear"),
    # randomness
    (None, None, "special.ndtr"),  # aten.special_ndtr was not decomposed
    (None, None, "new_empty"),
    (None, None, "empty_like"),
    (None, None, "empty"),

    # CompositeAutogradImplicit
    # See https://github.com/pytorch/pytorch/issues/81669
    (None, None, "nn.functional.relu6"),
    (None, None, "meshgrid"),
    # diag was not decomposed (it just registers a decomp for diag_out, torch.diag is CompImplicit)
    (None, None, "diag"),

}

CROSS_REF_BACKWARD_EXCLUDE_SET = {}

all_decomposed = set()
all_called = defaultdict(int)

# Helpful snippet for testing coverage
"""
import atexit
def check_coverage():
    print("missing coverage:")
    print("\n".join(map(str, decomposition_table.keys() - all_decomposed)))
atexit.register(check_coverage)
"""

# Helpful snippet for Horace to create his google sheet :)
"""
import atexit
def dump_ops():
    with open('run_ops.txt', 'w') as f, open('count_ops.txt', 'w') as g:
        for op, count in sorted(all_called.items(), key=lambda x: x[0].__name__):
            f.write(f'{op.__name__}\n')
            g.write(f'{count}\n')
    with open('run_decompositions.txt', 'w') as f:
        for op in sorted([i.__name__ for i in all_decomposed]):
            f.write(f'{op}\n')

atexit.register(dump_ops)
"""


def any_unsupported(args, kwargs):
    def test_unsupported(t):
        if type(t) is torch.Tensor or type(t) is torch.nn.Parameter:
            # These are all things that we haven't coded decompositions
            # to handle correctly.  Maybe they should.
            return any([
                t.is_sparse_csr, t.is_sparse, t.is_mkldnn, t.is_quantized,
                t.is_nested, torch._is_functional_tensor(t),
            ])
        elif torch.overrides.is_tensor_like(t):
            # Decompositions will generally change the behavior of Tensor-like
            # subclasses, so bypass tests in this case too
            return True
        else:
            return False

    flat_args, _ = tree_flatten(args)
    flat_kwargs, _ = tree_flatten(kwargs)
    return any(test_unsupported(x) for x in itertools.chain(flat_args, flat_kwargs))


@skipIfSlowGradcheckEnv
class TestDecomp(TestCase):
    longMessage = True

    # NB: This actually overlaps with test_comprehensive, but it only
    # runs on things that are definitely decomposed so it's a lot faster
    # to run
    @unittest.skipIf(TEST_WITH_ASAN, "Skipped under ASAN")
    @onlyNativeDeviceTypes
    @skipIfCrossRef
    @suppress_warnings
    @ops(_decomp_test_ops)
    def test_quick(self, device, dtype, op):
        self.do_cross_ref(device, dtype, op, run_all=False)

    @unittest.skipIf(TEST_WITH_ASAN, "Skipped under ASAN")
    @onlyNativeDeviceTypes
    @skipIfCrossRef
    @suppress_warnings
    @ops(op_db)
    def test_comprehensive(self, device, dtype, op):
        self.do_cross_ref(device, dtype, op, run_all=True)

    @slowTest
    @unittest.skipIf(TEST_WITH_ASAN, "Skipped under ASAN")
    @onlyNativeDeviceTypes
    @skipIfCrossRef
    @suppress_warnings
    @ops(op_db)
    def test_decompose_recursively(self, device, dtype, op):
        self.do_cross_ref(device, dtype, op, run_all=True, decompose_fully=True)

    @skipIfTorchDynamo("Test does not work with TorchDynamo")
    def do_cross_ref(self, device, dtype, op, *, run_all, decompose_fully=False):
        test_keys = [
            (torch.device(device).type, dtype, op.name),
            (None, dtype, op.name),
            (None, None, op.name),
        ]
        if any(key in CROSS_REF_EXCLUDE_SET for key in test_keys):
            self.skipTest(f"{op.name} in {dtype} not supported")

        skip_decomp_vjp = any(key in CROSS_REF_BACKWARD_EXCLUDE_SET for key in test_keys)
        test_dtype = dtype

        # We check the correctness of each decomposition right after running it.
        # So, when we encounter a decomposition, we run the function normally, and
        # then run the decomposition, and ensure they're identical.
        called = set()
        decomposed = set()

        saved_precision = self.precision
        saved_rel_tol = self.rel_tol
        test_case = self

        class DecompCrossRefMode(TorchDispatchMode):
            def __torch_dispatch__(self, func, types, args=(), kwargs=None):
                test_case.precision = saved_precision
                test_case.rel_tol = saved_rel_tol

                called.add(func)
                all_called[func] += 1

                # Stuff we shouldn't bother testing
                # (TODO: remove detach from the decomp table?)
                # N.b. Testing in-place ops would need dedicated logic
                in_place = func.name()[-1] == '_'
                if func not in decomposition_table or func in [
                    torch.ops.aten.detach.default,
                    # non-deterministic ops
                    torch.ops.aten.empty.memory_format,
                    torch.ops.aten.empty_like.default,
                    torch.ops.aten.new_empty.default,
<<<<<<< HEAD
                ] or any_unsupported(args, kwargs) or in_place:
=======
                    torch.ops.aten.empty_strided.default,
                    torch.ops.aten.new_empty_strided.default,
                    torch.ops.aten.randn.default,
                    torch.ops.aten.native_dropout.default,
                ] or any_unsupported(args, kwargs):
>>>>>>> 8ac006ea
                    return func(*args, **kwargs)

                decomposed.add(func)
                all_decomposed.add(func)

                # We take 2 main strategies for verifying correctness/numerical stability of decompositions
                # The first one is simply tolerance checking between decomp_out and pytorch_out
                # However, for fp16/bf16 and reductions, this becomes very
                # finicky, as there are not many guarantees we can make.
                # So, for fp16/bf16, we instead compare the difference of
                # {decomp_out, pytorch_out_64} and {pytorch_out,
                # pytorch_out_64}. In other words, we compare how far the
                # decomposition and pytorch are from the "ground truth" (i.e.
                # fp64). If the decomposition results in more error, we error

                # If decompose_fully, we also decompose the decomposition recursively for
                # further coverage, as some paths not be exercised directly by
                # OpInfos (sadly) but just by other ops

                decomposition = decomposition_table[func]

                do_relative_check = test_dtype in [torch.float16, torch.bfloat16]
                real_out_unflat = func(*args, **kwargs)
                real_out, _ = tree_flatten(real_out_unflat)

                if decompose_fully:
                    # Execute recursively via DFS, to find the root of a possible error first
                    with self:
                        decomp_out, _ = tree_flatten(decomposition(*args, **kwargs))
                else:
                    decomp_out, _ = tree_flatten(decomposition(*args, **kwargs))
                assert len(real_out) == len(decomp_out)

                if do_relative_check:
                    upcast = partial(upcast_tensor, dtype=torch.float64)
                    real_out_double, _ = tree_flatten(
                        func(*tree_map(upcast, args), **tree_map(upcast, kwargs))
                    )
                    for i, orig, decomp, ref in zip(range(len(real_out)), real_out, decomp_out, real_out_double):
                        if not isinstance(orig, torch.Tensor):
                            assert type(orig) == type(decomp)
                            assert orig == decomp
                            continue
                        op_assert_ref(test_case, func, test_dtype, i, orig, decomp, ref, args, kwargs)
                else:
                    for orig, decomp in zip(real_out, decomp_out):
                        if not isinstance(orig, torch.Tensor):
                            assert type(orig) == type(decomp)
                            assert orig == decomp
                            continue
                        op_assert_equal(test_case, func, test_dtype, orig, decomp, args, kwargs)

                return real_out_unflat

        requires_grad = (
            op.supports_autograd
            and dtype in op.supported_backward_dtypes(torch.device(device).type)
            # TODO: OpInfo really ought to error out for this case, but it's
            # not exercised in test_ops_gradients atm.  The problem is not
            # complex32 per-se (which is supported by data movement only ops)
            # but that when we do backwards we expect other ops like add to work
            and not dtype == torch.complex32
        )
        samples = op.sample_inputs(device, test_dtype, requires_grad=requires_grad)

        def check_decomposed(aten_name):
            self.assertTrue(
                any(overload_to_aten_name(c) == aten_name for c in decomposed),
                msg=(f"aten.{aten_name} was not decomposed, saw calls for: "
                     f"{', '.join(map(str, list(called)))}. If your op is  "
                     f"CompositeImplicitAutograd you should skip this test "
                     "by updating CROSS_REF_EXCLUDE_SET.")
            )

        aten_name = op.decomp_aten_name or op.aten_name

        func = op.get_op()
        for sample_input in samples:
            if requires_grad:
                fn, primals = normalize_op_input_output(func, sample_input)
                primals = tree_map(
                    lambda x: x if isinstance(x, torch.Tensor) else x, primals
                )

                # Once https://github.com/pytorch/pytorch/pull/75965/ I can
                # store the called list on the mode object instance and no
                # explicit clearing is necessary as I will create a fresh mode
                # for each region
                decomposed.clear()
                with DecompCrossRefMode(), enable_python_dispatcher():
                    decomp_out, decomp_vjp_fn = ref_vjp_no_create(fn, *primals)
                if aten_name in decomposition_names:
                    check_decomposed(aten_name)

                if not skip_decomp_vjp and (op.aten_backward_name in decomposition_names or run_all):
                    cotangents = tree_map(lambda x: torch.randn_like(x), decomp_out)

                    decomposed.clear()
                    with DecompCrossRefMode(), enable_python_dispatcher():
                        decomp_vjp_fn(cotangents)
                    if not run_all:
                        check_decomposed(op.aten_backward_name)

            elif aten_name in decomposition_names or run_all:
                args = [sample_input.input] + list(sample_input.args)
                kwargs = sample_input.kwargs
                decomposed.clear()
                with DecompCrossRefMode(), enable_python_dispatcher():
                    func(*args, **kwargs)
                if not run_all:
                    check_decomposed(aten_name)
            else:
                assert op.supports_autograd
                self.skipTest(
                    "only backwards is decomposed, but dtype doesn't support AD"
                )

instantiate_device_type_tests(TestDecomp, globals())

class DecompContiguousTests(TestCase):
    @unittest.skipIf(TEST_WITH_ASAN, "Skipped under ASAN")
    @onlyNativeDeviceTypes
    @skipIfCrossRef
    def test_contiguous_softmax(self, device):
        size = (2, 4, 3, 3)
        stride = (9, 18, 3, 1)
        dtype = torch.float32

        x = torch.randn(size, dtype=dtype, device=device)
        x = torch.as_strided(x, size, stride)

        ref = torch.ops.aten._softmax(x, -1, False)
        res = torch._decomp.decompositions._softmax(x, -1, False)
        self.assertEqual(ref.stride(), res.stride())

    @unittest.skipIf(TEST_WITH_ASAN, "Skipped under ASAN")
    @onlyNativeDeviceTypes
    @skipIfCrossRef
    def test_contiguous_log_softmax(self, device):
        size = (2, 4, 3, 3)
        stride = (9, 18, 3, 1)

        dtype = torch.float32
        x = torch.randn(size, dtype=dtype, device=device)
        x = torch.as_strided(x, size, stride)

        ref = torch.ops.aten._log_softmax(x, -1, False)
        res = torch._decomp.decompositions._log_softmax(x, -1, False)
        self.assertEqual(ref.stride(), res.stride())

instantiate_device_type_tests(DecompContiguousTests, globals())


if __name__ == "__main__":
    run_tests()<|MERGE_RESOLUTION|>--- conflicted
+++ resolved
@@ -289,6 +289,17 @@
     (None, None, "empty_like"),
     (None, None, "empty"),
 
+    # No idea what's going on here
+    # In the recursive test logsumexp.default fails with args = (torch.tensor(-math.inf), [])
+    # in the test, but it seems to pass when tested locally and in the logsumexp test
+    (None, torch.float32, "masked.logsumexp"),
+    (None, torch.float64, "masked.logsumexp"),
+
+    # exp_vml_cpu not implemented for Half
+    (torch.cpu, torch.float16, "signal.windows.exponential"),
+    (torch.cpu, torch.float16, "signal.windows.gaussian"),
+    # sin_vml_cpu not implemented for Half
+    (torch.cpu, torch.float16, "signal.windows.cosine"),
     # CompositeAutogradImplicit
     # See https://github.com/pytorch/pytorch/issues/81669
     (None, None, "nn.functional.relu6"),
@@ -422,15 +433,11 @@
                     torch.ops.aten.empty.memory_format,
                     torch.ops.aten.empty_like.default,
                     torch.ops.aten.new_empty.default,
-<<<<<<< HEAD
-                ] or any_unsupported(args, kwargs) or in_place:
-=======
                     torch.ops.aten.empty_strided.default,
                     torch.ops.aten.new_empty_strided.default,
                     torch.ops.aten.randn.default,
                     torch.ops.aten.native_dropout.default,
-                ] or any_unsupported(args, kwargs):
->>>>>>> 8ac006ea
+                ] or any_unsupported(args, kwargs) or in_place:
                     return func(*args, **kwargs)
 
                 decomposed.add(func)
