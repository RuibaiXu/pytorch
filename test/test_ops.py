# Owner(s): ["module: unknown"]

from collections.abc import Sequence
from functools import partial
import warnings
import unittest
import itertools
import torch
import contextlib
from collections import defaultdict
from importlib import import_module
from torch.utils._pytree import tree_map
from typing import Dict

from torch.testing import make_tensor
from torch.testing._internal.common_dtype import (
    floating_and_complex_types_and,
    all_types_and_complex_and,
)
from test_proxy_tensor import xfail, skip, skipOps

from torch.testing._internal.common_utils import (
    TestCase,
    is_iterable_of_tensors,
    run_tests,
    IS_SANDCASTLE,
    clone_input_helper,
    IS_CI,
    set_default_dtype,
    suppress_warnings,
    noncontiguous_like,
    TEST_WITH_ASAN,
    TEST_WITH_UBSAN,
    skipIfRocm,
    IS_WINDOWS,
    IS_FBCODE,
    first_sample,
    parametrize,
    skipIfTorchInductor,
    slowTest,
)
from torch.testing._internal.common_methods_invocations import (
    op_db,
    UnaryUfuncInfo,
    ReductionOpInfo,
    ReductionPythonRefInfo,
    SpectralFuncInfo,
    ops_and_refs,
    python_ref_db,
    BinaryUfuncInfo,
)
from torch.testing._internal.common_device_type import (
    deviceCountAtLeast,
    instantiate_device_type_tests,
    ops,
    onlyCUDA,
    onlyCPU,
    onlyNativeDeviceTypes,
    OpDTypes,
    skipCUDAIfRocm,
    skipMeta,
)
from torch._subclasses.fake_tensor import (
    FakeTensor,
    FakeTensorMode,
)
from torch._subclasses.fake_utils import outputs_alias_inputs

import torch._prims as prims
from torch._prims.context import TorchRefsMode

from torch.testing._internal import opinfo
from torch.testing._internal import composite_compliance

from torch.utils._pytree import tree_flatten
from torch.utils._python_dispatch import TorchDispatchMode

# TODO: fixme https://github.com/pytorch/pytorch/issues/68972
torch.set_default_dtype(torch.float32)

# variant testing is only done with torch.float and torch.cfloat to avoid
#   excessive test times and maximize signal to noise ratio
_variant_ops = partial(
    ops, dtypes=OpDTypes.supported, allowed_dtypes=(torch.float, torch.cfloat)
)

# Get names of all the operators which have ref in their entry in OpInfo (testing infra)
#   except for elementwise unary operators (separately implemented in test/test_unary_ufuncs.py),
#   elementwise binary operators (separately implemented in test_binary_ufuncs.py),
#   reduction operations (separately impelemented in test_reductions.py),
#   and Spectral Functions (separately implemented for only 1D as of now, in test/test_spectral_ops.py)
_ref_test_ops = tuple(
    filter(
        lambda op: not isinstance(
            op, (UnaryUfuncInfo, ReductionOpInfo, SpectralFuncInfo, BinaryUfuncInfo)
        )
        and op.ref is not None,
        op_db,
    )
)
_ops_and_refs = op_db + python_ref_db

# Create a list of operators that are a subset of _ref_test_ops but don't have a
# numpy ref to compare them too, If both CPU and CUDA are compared to numpy
# then they do not need to be compared to each other
_ops_and_refs_with_no_numpy_ref = [op for op in _ops_and_refs if op.ref is None]

aten = torch.ops.aten

# Tests that apply to all operators and aren't related to any particular
#   system
class TestCommon(TestCase):
    exact_dtype = True

    # Verifies, on teardown, that no OpInfo is still using dynamic dtypes in CI
    @classmethod
    def tearDownClass(cls):
        super().tearDownClass()

        if IS_CI:
            err_msg = (
                "The operator(s) below is(are) using dynamic_dtypes in the OpInfo entries."
                "This is OK for testing, but be sure to set the dtypes manually before landing your PR!"
            )
            # Assure no opinfo entry has dynamic_dtypes
            filtered_ops = list(filter(opinfo.utils.is_dynamic_dtype_set, op_db))
            for op in filtered_ops:
                fmt_str = opinfo.utils.str_format_dynamic_dtype(op)
                err_msg += "\n" + fmt_str

            assert len(filtered_ops) == 0, err_msg

    # Validates that each OpInfo works correctly on different CUDA devices
    @onlyCUDA
    @deviceCountAtLeast(2)
    @ops(op_db, allowed_dtypes=(torch.float32, torch.long))
    def test_multiple_devices(self, devices, dtype, op):
        for cuda_device_str in devices:
            cuda_device = torch.device(cuda_device_str)
            # NOTE: only tests on first sample
            samples = op.sample_inputs(cuda_device, dtype)
            sample = first_sample(self, samples)
            result = op(sample.input, *sample.args, **sample.kwargs)

            if isinstance(result, torch.Tensor):
                self.assertTrue(result.device == cuda_device)
            elif is_iterable_of_tensors(result):
                self.assertTrue(all(map(lambda t: t.device == cuda_device, result)))
            else:
                self.skipTest(
                    "Skipped! Only supports single tensor or iterable of tensor outputs."
                )

    # Tests that the function and its (ndarray-accepting) reference produce the same
    #   values on the tensors from sample_inputs func for the corresponding op.
    # This test runs in double and complex double precision because
    # NumPy does computation internally using double precision for many functions
    # resulting in possible equality check failures.
    @unittest.skipIf(TEST_WITH_ASAN, "Skipped under ASAN")
    @onlyNativeDeviceTypes
    @suppress_warnings
    @ops(_ref_test_ops, allowed_dtypes=(torch.float64, torch.long, torch.complex128))
    def test_numpy_ref(self, device, dtype, op):
        # Sets the default dtype to NumPy's default dtype of double
        with set_default_dtype(torch.double):
            for sample_input in op.reference_inputs(device, dtype):
                self.compare_with_reference(
                    op, op.ref, sample_input, exact_dtype=(dtype is not torch.long)
                )

    # Tests that the cpu and gpu results are consistent
    @onlyCUDA
    @suppress_warnings
    @slowTest
    @ops(_ops_and_refs_with_no_numpy_ref, dtypes=OpDTypes.any_common_cpu_cuda_one)
    def test_compare_cpu(self, device, dtype, op):

        def to_cpu(arg):
            if isinstance(arg, torch.Tensor):
                return arg.to(device='cpu')
            return arg

        samples = op.reference_inputs(device, dtype)

        for sample in samples:
            cpu_sample = sample.transform(to_cpu)
            cuda_results = op(sample.input, *sample.args, **sample.kwargs)
            cpu_results = op(cpu_sample.input, *cpu_sample.args, **cpu_sample.kwargs)

            # output_process_fn_grad has a very unfortunate name
            # We use this function in linalg extensively to postprocess the inputs of functions
            # that are not completely well-defined. Think svd and muliplying the singular vectors by -1.
            # CPU and CUDA implementations of the SVD can return valid SVDs that are different.
            # We use this function to compare them.
            cuda_results = sample.output_process_fn_grad(cuda_results)
            cpu_results = cpu_sample.output_process_fn_grad(cpu_results)

            # Lower tolerance because we are running this as a `@slowTest`
            # Don't want the periodic tests to fail frequently
            self.assertEqual(cuda_results, cpu_results, atol=1e-3, rtol=1e-3)

    # Tests that experimental Python References can propagate shape, dtype,
    # and device metadata properly.
    # See https://github.com/pytorch/pytorch/issues/78050 for a discussion of stride propagation.
    @unittest.skipIf(TEST_WITH_ASAN, "Skipped under ASAN")
    @onlyNativeDeviceTypes
    @ops(python_ref_db)
    @skipIfTorchInductor("Takes too long for inductor")
    def test_python_ref_meta(self, device, dtype, op):
        with FakeTensorMode() as mode:
            pass

        def _to_tensormeta(x):
            if isinstance(x, torch.Tensor):
                out = FakeTensor.from_tensor(x, mode)
                return out
            return x

        # TODO: iterate over requires_grad true/false
        for sample in op.reference_inputs(device, dtype, requires_grad=False):
            result = op(sample.input, *sample.args, **sample.kwargs)

            meta_sample = sample.transform(_to_tensormeta)
            try:
                with mode:
                    meta_result = op(meta_sample.input, *meta_sample.args, **meta_sample.kwargs)
            except torch._subclasses.fake_tensor.UnsupportedFakeTensorException:
                continue
            except torch._subclasses.fake_tensor.DataDependentOutputException:
                continue

            if isinstance(result, torch.Tensor):
                self.assertTrue(isinstance(meta_result, FakeTensor))
                prims.utils.compare_tensor_meta(result, meta_result)
            elif isinstance(result, Sequence):
                for a, b in zip(result, meta_result):
                    if isinstance(a, torch.Tensor) or isinstance(b, torch.Tensor):
                        self.assertTrue(isinstance(b, FakeTensor))
                        prims.utils.compare_tensor_meta(a, b)

    def _ref_test_helper(
        self,
        ctx,
        device,
        dtype,
        op,
        skip_zero_numel=False,
        skip_zero_dim=False,
        skip_bfloat=False,
        skip_view_consistency=False,
    ):
        # NOTE: this test works by comparing the reference
        ex = None
        for sample in op.reference_inputs(device, dtype, requires_grad=False):
            if isinstance(sample.input, torch.Tensor) and sample.input.numel() == 0 and skip_zero_numel:
                continue
            if isinstance(sample.input, torch.Tensor) and sample.input.ndim == 0 and skip_zero_dim:
                continue

            is_lower_than_cuda11_0 = (
                (torch.version.cuda is not None)
                and ([int(x) for x in torch.version.cuda.split(".")] < [11, 0]))

            if (
                skip_bfloat
                and is_lower_than_cuda11_0
                and (
                    (
                        isinstance(sample.input, torch.Tensor)
                        and sample.input.dtype == torch.bfloat16
                    )
                    or any(
                        isinstance(arg, torch.Tensor) and arg.dtype == torch.bfloat16
                        for arg in sample.args
                    )
                )
            ):
                continue
            with ctx():
                ref_result = op(sample.input, *sample.args, **sample.kwargs)
            torch_result = op.torch_opinfo(sample.input, *sample.args, **sample.kwargs)

            for a, b in zip(tree_flatten(ref_result)[0], tree_flatten(torch_result)[0]):
                if isinstance(a, torch.Tensor) or isinstance(b, torch.Tensor):
                    prims.utils.compare_tensor_meta(a, b)
                    if getattr(op, 'validate_view_consistency', True) and not skip_view_consistency:
                        msg = (f"The torch implementation {'returns' if b._is_view() else 'does not return'} "
                               f"a view, while the reference {'does' if a._is_view() else 'does not'}")
                        self.assertEqual(a._is_view(), b._is_view(), msg)

            # Computes the dtype the more precise computatino would occur in
            precise_dtype = torch.bool
            if prims.utils.is_integer_dtype(dtype):
                # Note: bool and integer dtypes do not have more
                # precise dtypes -- they simply must be close
                precise_dtype = dtype
            if prims.utils.is_float_dtype(dtype):
                precise_dtype = torch.double
            if prims.utils.is_complex_dtype(dtype):
                precise_dtype = torch.cdouble

            # Checks if the results are close
            try:
                self.assertEqual(
                    ref_result,
                    torch_result,
                    exact_stride=False,
                    exact_device=True,
                    exact_layout=True,
                    exact_is_coalesced=True,
                )
            except AssertionError as e:
                # Raises the error if the precise dtype comparison wouldn't be
                # different
                if dtype is precise_dtype:
                    raise e

                ex = e


            # Goes to next sample if these results are close
            if not ex:
                continue

            # If the results are not close, checks that the
            # reference is more accurate than the torch op
            def _make_precise(x):
                if isinstance(x, torch.dtype):
                    return precise_dtype
                if isinstance(x, torch.Tensor) and x.dtype is dtype:
                    return x.to(precise_dtype)
                return x

            precise_sample = sample.transform(_make_precise)
            precise_result = op.torch_opinfo(precise_sample.input, *precise_sample.args, **precise_sample.kwargs)

            def _distance(a, b):
                # Special-cases boolean comparisons
                if prims.utils.is_boolean_dtype(a.dtype):
                    assert b.dtype is torch.bool
                    return (a ^ b).sum()

                same = (a == b)
                if prims.utils.is_float_dtype(a.dtype) or prims.utils.is_complex_dtype(a.dtype):
                    same = torch.logical_or(same, torch.logical_and(torch.isnan(a), torch.isnan(b)))

                actual_error = torch.where(same, 0, torch.abs(a - b)).sum()
                return actual_error

            ref_distance = 0
            for a, b in zip(tree_flatten(ref_result)[0], tree_flatten(precise_result)[0]):
                ref_distance = ref_distance + _distance(a, b)

            torch_distance = 0
            for a, b in zip(tree_flatten(torch_result)[0], tree_flatten(precise_result)[0]):
                torch_distance = torch_distance + _distance(a, b)

            # TODO: consider adding some tolerance to this comparison
            msg = f"Reference result was farther ({ref_distance}) from the precise " \
                  f"computation than the torch result was ({torch_distance})!"
            self.assertTrue(ref_distance <= torch_distance, msg=msg)

        # Reports numerical accuracy discrepancies
        if ex is not None:
            msg = "Test passed because the reference was more accurate than the torch operator."
            warnings.warn(msg)

    # Tests that experimental Python References perform the same computation
    # as the operators they reference, when operator calls in the torch
    # namesapce are remapped to the refs namespace (torch.foo becomes refs.foo).
    @unittest.skipIf(TEST_WITH_ASAN, "Skipped under ASAN")
    @onlyNativeDeviceTypes
    @ops(python_ref_db)
    @skipIfTorchInductor("Takes too long for inductor")
    def test_python_ref(self, device, dtype, op):
        # In this test, primTorch refs call into the refs namespace
        # For example, a ref with torch.foo in it will calls refs.foo instead
        # Direct calls to refs and prims are not affected
        self._ref_test_helper(lambda: TorchRefsMode(strict=True), device, dtype, op)

    # Tests that experimental Python References perform the same computation
    # as the operators they reference, when operator calls in the torch
    # namespace are preserved (torch.foo remains torch.foo).
    @unittest.skipIf(TEST_WITH_ASAN, "Skipped under ASAN")
    @onlyNativeDeviceTypes
    @ops(python_ref_db)
    @skipIfTorchInductor("Takes too long for inductor")
    def test_python_ref_torch_fallback(self, device, dtype, op):
        # In this test, refs call into the torch namespace (after the initial invocation)
        # For example, a ref with torch.foo in it will call torch.foo instead of refs.foo
        # Direct calls to refs and prims are not translated
        self._ref_test_helper(contextlib.nullcontext, device, dtype, op)

    @unittest.skipIf(TEST_WITH_ASAN, "Skipped under ASAN")
    @onlyCUDA
    @skipCUDAIfRocm
    @ops(python_ref_db)
    @parametrize('executor', ['aten', 'nvfuser'])
    @skipIfTorchInductor("Takes too long for inductor")
    def test_python_ref_executor(self, device, dtype, op, executor):
        # TODO: Not all dtypes are supported with nvfuser
        from torch._prims_common import _torch_dtype_to_nvfuser_dtype_map
        if executor == "nvfuser" and dtype not in _torch_dtype_to_nvfuser_dtype_map:
            raise unittest.SkipTest(f"nvfuser doesn't support dtype {dtype}")

        # nvFuser tests are rather slow so we only run int32 and float32 types
        if executor == "nvfuser" and dtype not in [torch.int32, torch.float32]:
            raise unittest.SkipTest("skipped for speed")

        if executor == "nvfuser" and not op.supports_nvfuser:
            raise unittest.SkipTest(f"{op.name} doesn't support nvfuser")

        # nvFuser doesn't support reduction operations on 0-dim tensors yet
        skip_zero_dim = False
        if executor == "nvfuser" and isinstance(op, ReductionPythonRefInfo):
            skip_zero_dim = True

        # skip zero-dim tensors for some composites of reduction operations and view
        skip_zero_dim_ops = [
            "_refs.logsumexp",
            "_refs.log_softmax",
            "_refs.native_group_norm",
            "_refs.softmax",
            "_refs.sum_to_size",
            "ops.nvprims.view",
        ]
        if executor == "nvfuser" and op.name in skip_zero_dim_ops:
            skip_zero_dim = True

        from torch._prims.executor import make_traced
        from copy import copy
        op = copy(op)
        executor = "strictly_nvfuser" if executor == "nvfuser" else executor
        op.op = partial(make_traced(op.op), executor=executor)
        self._ref_test_helper(
            contextlib.nullcontext,
            device,
            dtype,
            op,
            skip_zero_numel=("nvfuser" in executor),  # nvfuser doesn't support zero-sized tensors
            skip_zero_dim=skip_zero_dim,
            skip_bfloat=("nvfuser" in executor),  # nvfuser doesn't support bfloat tensors for pre-11 cuda TK
            # # nvfuser doesn't support view consistency
            # https://github.com/pytorch/pytorch/issues/84863
            skip_view_consistency=("nvfuser" in executor),
        )

    @skipMeta
    @onlyNativeDeviceTypes
    @ops([op for op in op_db if op.error_inputs_func is not None], dtypes=OpDTypes.none)
    def test_errors(self, device, op):
        error_inputs = op.error_inputs(device)
        for ei in error_inputs:
            si = ei.sample_input
            with self.assertRaisesRegex(ei.error_type, ei.error_regex):
                out = op(si.input, *si.args, **si.kwargs)
                self.assertFalse(isinstance(out, type(NotImplemented)))

    @skipMeta
    @onlyNativeDeviceTypes
    @ops([op for op in python_ref_db if op.error_inputs_func is not None], dtypes=OpDTypes.none)
    @skipIfTorchInductor("Takes too long for inductor")
    def test_python_ref_errors(self, device, op):
        mode = FakeTensorMode()
        with mode:
            pass

        def _to_tensormeta(x):
            if isinstance(x, torch.Tensor):
                return FakeTensor.from_tensor(x, mode)
            return x

        error_inputs = op.error_inputs(device)
        for ei in error_inputs:
            si = ei.sample_input
            meta_sample = si.transform(_to_tensormeta)
            with self.assertRaisesRegex(ei.error_type, ei.error_regex):
                op(meta_sample.input, *meta_sample.args, **meta_sample.kwargs)

    # Tests that the function produces the same result when called with
    #   noncontiguous tensors.
    # TODO: get working with Windows by addressing failing operators
    # TODO: get working with ASAN by addressing failing operators
    @unittest.skipIf(IS_WINDOWS, "Skipped under Windows")
    @unittest.skipIf(TEST_WITH_ASAN, "Skipped under ASAN")
    @onlyNativeDeviceTypes
    @suppress_warnings
    @ops(op_db, allowed_dtypes=(torch.float32, torch.long, torch.complex64))
    def test_noncontiguous_samples(self, device, dtype, op):
        test_grad = dtype in op.supported_backward_dtypes(torch.device(device).type)
        sample_inputs = op.sample_inputs(device, dtype, requires_grad=test_grad)
        for sample_input in sample_inputs:
            t_inp, t_args, t_kwargs = (
                sample_input.input,
                sample_input.args,
                sample_input.kwargs,
            )
            noncontig_sample = sample_input.noncontiguous()
            n_inp, n_args, n_kwargs = (
                noncontig_sample.input,
                noncontig_sample.args,
                noncontig_sample.kwargs,
            )

            # Verifies sample input tensors should have no grad or history
            sample_tensor = t_inp if isinstance(t_inp, torch.Tensor) else t_inp[0]
            assert sample_tensor.grad is None
            assert sample_tensor.grad_fn is None

            # validates forward
            expected = op(t_inp, *t_args, **t_kwargs)
            actual = op(n_inp, *n_args, **n_kwargs)

            self.assertEqual(actual, expected)

            # Validate backward
            # Short-circuits if the op doesn't support grad in this device x dtype
            if not test_grad:
                continue

            expected = sample_input.output_process_fn_grad(expected)
            actual = sample_input.output_process_fn_grad(actual)

            if isinstance(expected, torch.Tensor):
                grad_for_expected = torch.randn_like(expected)
                grad_for_actual = noncontiguous_like(grad_for_expected)
            elif isinstance(expected, Sequence):
                # Filter output elements that do not require grad
                expected = [
                    t
                    for t in expected
                    if isinstance(t, torch.Tensor) and t.requires_grad
                ]
                actual = [
                    n for n in actual if isinstance(n, torch.Tensor) and n.requires_grad
                ]
                grad_for_expected = [torch.randn_like(t) for t in expected]
                grad_for_actual = [noncontiguous_like(n) for n in grad_for_expected]
            else:
                # Nothing to do if it returns a scalar or things like that
                continue

            # Concatenate inputs into a tuple
            t_inputs = (
                (t_inp,) + t_args
                if isinstance(t_inp, torch.Tensor)
                else tuple(t_inp) + t_args
            )
            n_inputs = (
                (n_inp,) + n_args
                if isinstance(n_inp, torch.Tensor)
                else tuple(n_inp) + n_args
            )

            # Filter the elemnts that are tensors that require grad
            t_input_tensors = [
                t for t in t_inputs if isinstance(t, torch.Tensor) and t.requires_grad
            ]
            n_input_tensors = [
                n for n in n_inputs if isinstance(n, torch.Tensor) and n.requires_grad
            ]

            self.assertEqual(len(t_input_tensors), len(n_input_tensors))

            # Some functions may not use all the inputs to generate gradients. One of the
            # few examples of this "odd" behaviour is F.hinge_embedding_loss
            t_grads = torch.autograd.grad(
                expected, t_input_tensors, grad_for_expected, allow_unused=True
            )
            n_grads = torch.autograd.grad(
                actual, n_input_tensors, grad_for_actual, allow_unused=True
            )

            msg = "Got different gradients for contiguous / non-contiguous inputs wrt input {}."
            for i, (t, n) in enumerate(zip(t_grads, n_grads)):
                self.assertEqual(t, n, msg=msg.format(i))

    # Separates one case from the following test_out because many ops don't properly implement the
    #   incorrectly sized out parameter warning properly yet
    # Cases test here:
    #   - out= with the correct dtype and device, but the wrong shape
    @ops(_ops_and_refs, dtypes=OpDTypes.none)
    def test_out_warning(self, device, op):
        # Prefers running in float32 but has a fallback for the first listed supported dtype
        supported_dtypes = op.supported_dtypes(self.device_type)
        if len(supported_dtypes) == 0:
            self.skipTest("Skipped! Op has not supported dtypes on this device.")
        dtype = (
            torch.float32
            if torch.float32 in supported_dtypes
            else list(supported_dtypes)[0]
        )

        samples = op.sample_inputs(device, dtype)
        for sample in samples:
            # calls it normally to get the expected result
            expected = op(sample.input, *sample.args, **sample.kwargs)
            op_out = partial(op, sample.input, *sample.args, **sample.kwargs)

            # Short-circuits if output is not a single tensor or an
            #   iterable of tensors
            if not isinstance(expected, torch.Tensor) and not is_iterable_of_tensors(
                expected, include_empty=True
            ):
                self.skipTest(
                    "Skipped! Only supports single tensor or iterable of tensor outputs."
                )

            # Validates the op doesn't support out if it claims not to
            if not op.supports_out:
                with self.assertRaises(Exception):
                    assert op_out(out=expected) != NotImplemented
                return

            # A wrapper around map that works with single tensors and always
            #   instantiates the map. Used below to apply transforms to
            #   single tensor and iterable tensor outputs.
            def _apply_out_transform(fn, out):
                if isinstance(out, torch.Tensor):
                    return fn(out)

                # assumes (see above) that out is an iterable of tensors
                return tuple(map(fn, out))

            # Extracts strides from a tensor or iterable of tensors into a tuple
            def _extract_strides(out):
                if isinstance(out, torch.Tensor):
                    return (out.stride(),)

                # assumes (see above) that out is an iterable of tensors
                return tuple(map(lambda t: t.stride(), out))

            # Extracts data pointers from a tensor or iterable of tensors into a tuple
            # NOTE: only extracts on the CPU and CUDA device types since some
            #   device types don't have storage
            def _extract_data_ptrs(out):
                if self.device_type != "cpu" and self.device_type != "cuda":
                    return ()

                if isinstance(out, torch.Tensor):
                    return (out.data_ptr(),)

                # assumes (see above) that out is an iterable of tensors
                return tuple(map(lambda t: t.data_ptr(), out))

            @suppress_warnings
            def _compare_out(transform, *, compare_strides_and_data_ptrs=True):
                out = _apply_out_transform(transform, expected)
                original_strides = _extract_strides(out)
                original_ptrs = _extract_data_ptrs(out)

                op_out(out=out)
                final_strides = _extract_strides(out)
                final_ptrs = _extract_data_ptrs(out)

                self.assertEqual(expected, out)

                if compare_strides_and_data_ptrs:
                    stride_msg = "Strides are not the same! Original strides were {0} and strides are now {1}".format(
                        original_strides, final_strides
                    )
                    self.assertEqual(original_strides, final_strides, msg=stride_msg)
                    self.assertEqual(original_ptrs, final_ptrs)

            # Case Zero: out= with the correct dtype and device, but the wrong shape
            #   Expected behavior: if nonempty, resize with a warning.
            def _case_zero_transform(t):
                wrong_shape = list(t.shape)

                if len(wrong_shape) == 0:
                    # Handles scalar tensor case (empty list)
                    wrong_shape = [2]
                else:
                    wrong_shape[-1] = wrong_shape[-1] + 1
                return make_tensor(wrong_shape, dtype=t.dtype, device=t.device)

            # Verifies the out values are correct
            _compare_out(_case_zero_transform, compare_strides_and_data_ptrs=False)

            # Additionally validates that the appropriate warning is thrown if a nonempty
            #   tensor is resized.
            def _any_nonempty(out):
                if isinstance(out, torch.Tensor):
                    return out.numel() > 0

                return any(x.numel() > 0 for x in out)

            out = _apply_out_transform(_case_zero_transform, expected)
            msg_fail = "Resized a non-empty tensor but did not warn about it."
            if _any_nonempty(out):
                with self.assertWarnsRegex(
                    UserWarning, "An output with one or more elements", msg=msg_fail
                ):
                    op_out(out=out)

    # Validates ops implement the correct out= behavior
    # See https://github.com/pytorch/pytorch/wiki/Developer-FAQ#how-does-out-work-in-pytorch
    #   for a description of the correct behavior
    # Validates the following cases:
    #   - Case 0: out has the correct shape, dtype, and device but is full of extremal values
    #   - Case 1: out has the correct shape, dtype, and device but is noncontiguous
    #   - Case 2: out has the correct dtype and device, but is zero elements
    #   - Case 3: out has the correct shape and dtype, but is on a different device type
    #   - Case 4: out has the correct shape and device, but a dtype that cannot
    #       "safely" cast to
    #
    # Case 3 and 4 are slightly different when the op is a factory function:
    #   - if device, dtype are NOT passed, any combination of dtype/device should be OK for out
    #   - if device, dtype are passed, device and dtype should match
    @ops(_ops_and_refs, dtypes=OpDTypes.any_one)
    def test_out(self, device, dtype, op):
        # Prefers running in float32 but has a fallback for the first listed supported dtype
        samples = op.sample_inputs(device, dtype)
        for sample in samples:
            # calls it normally to get the expected result
            expected = op(sample.input, *sample.args, **sample.kwargs)
            op_out = partial(op, sample.input, *sample.args, **sample.kwargs)

            # Short-circuits if output is not a single tensor or an
            #   iterable of tensors
            if not isinstance(expected, torch.Tensor) and not is_iterable_of_tensors(
                expected, include_empty=True
            ):
                self.skipTest(
                    "Skipped! Only supports single tensor or iterable of tensor outputs."
                )

            # Validates the op doesn't support out if it claims not to
            if not op.supports_out:
                with self.assertRaises(Exception):
                    assert op_out(out=expected) != NotImplemented
                return

            # A wrapper around map that works with single tensors and always
            #   instantiates the map. Used below to apply transforms to
            #   single tensor and iterable tensor outputs.
            def _apply_out_transform(fn, out):
                if isinstance(out, torch.Tensor):
                    return fn(out)

                # assumes (see above) that out is an iterable of tensors
                return tuple(map(fn, out))

            # Extracts strides from a tensor or iterable of tensors into a tuple
            def _extract_strides(out):
                if isinstance(out, torch.Tensor):
                    return (out.stride(),)

                # assumes (see above) that out is an iterable of tensors
                return tuple(map(lambda t: t.stride(), out))

            # Extracts data pointers from a tensor or iterable of tensors into a tuple
            # NOTE: only extracts on the CPU and CUDA device types since some
            #   device types don't have storage
            def _extract_data_ptrs(out):
                if self.device_type != "cpu" and self.device_type != "cuda":
                    return ()

                if isinstance(out, torch.Tensor):
                    return (out.data_ptr(),)

                # assumes (see above) that out is an iterable of tensors
                return tuple(map(lambda t: t.data_ptr(), out))

            def _compare_out(transform, *, compare_strides_and_data_ptrs=True):
                out = _apply_out_transform(transform, expected)
                original_strides = _extract_strides(out)
                original_ptrs = _extract_data_ptrs(out)

                op_out(out=out)
                final_strides = _extract_strides(out)
                final_ptrs = _extract_data_ptrs(out)
                self.assertEqual(expected, out)

                if compare_strides_and_data_ptrs:
                    stride_msg = "Strides are not the same! Original strides were {0} and strides are now {1}".format(
                        original_strides, final_strides
                    )
                    self.assertEqual(original_strides, final_strides, msg=stride_msg)
                    self.assertEqual(original_ptrs, final_ptrs)

            # Case 0: out= with the correct shape, dtype, and device
            #   but NaN values for floating point and complex tensors, and
            #   maximum values for integer tensors.
            #   Expected behavior: out= values have no effect on the computation.
            def _case_zero_transform(t):
                try:
                    info = torch.iinfo(t.dtype)
                    return torch.full_like(t, info.max)
                except TypeError as te:
                    # for non-integer types fills with NaN
                    return torch.full_like(t, float("nan"))


            _compare_out(_case_zero_transform)

            # Case 1: out= with the correct shape, dtype, and device,
            #   but noncontiguous.
            #   Expected behavior: strides are respected and `out` storage is not changed.
            def _case_one_transform(t):
                return make_tensor(
                    t.shape, dtype=t.dtype, device=t.device, noncontiguous=True
                )

            _compare_out(_case_one_transform)

            # Case 2: out= with the correct dtype and device, but has no elements.
            #   Expected behavior: resize without warning.
            def _case_two_transform(t):
                return make_tensor((0,), dtype=t.dtype, device=t.device)

            _compare_out(_case_two_transform, compare_strides_and_data_ptrs=False)

            # Also validates that no warning is thrown when this out is resized
            out = _apply_out_transform(_case_two_transform, expected)
            with warnings.catch_warnings(record=True) as caught:
                warnings.simplefilter("always")
                op_out(out=out)

            # Verifies no warning is a resize warning
            for w in caught:
                if "An output with one or more elements" in str(w.message):
                    self.fail(
                        "Resizing an out= argument with no elements threw a resize warning!"
                    )

            # Case 3: out= with correct shape and dtype, but wrong device.
            wrong_device = None
            if torch.device(device).type != "cpu":
                wrong_device = "cpu"
            elif torch.cuda.is_available():
                wrong_device = "cuda"


            factory_fn_msg = (
                "\n\nNOTE: If your op is a factory function (i.e., it accepts TensorOptions) you should mark its "
                "OpInfo with `is_factory_function=True`."
            )
            if wrong_device is not None:

                def _case_three_transform(t):
                    return make_tensor(t.shape, dtype=t.dtype, device=wrong_device)

                out = _apply_out_transform(_case_three_transform, expected)

                if op.is_factory_function and sample.kwargs.get("device", None) is None:
                    op_out(out=out)
                else:
                    msg_fail = (
                        f"Expected RuntimeError when calling with input.device={device} and out.device={wrong_device}."
                    ) + factory_fn_msg
                    with self.assertRaises(RuntimeError, msg=msg_fail):
                        op_out(out=out)

            # Case 4: out= with correct shape and device, but a dtype
            #   that output cannot be "safely" cast to (long).
            #   Expected behavior: error.
            # NOTE: this case is filtered by dtype since some ops produce
            #   bool tensors, for example, which can be safely cast to any
            #   dtype. It is applied when single tensors are floating point or complex
            #   dtypes, or if an op returns multiple tensors when at least one such
            #   tensor is a floating point or complex dtype.
            _dtypes = floating_and_complex_types_and(torch.float16, torch.bfloat16)
            if (
                isinstance(expected, torch.Tensor)
                and expected.dtype in _dtypes
                or (
                    not isinstance(expected, torch.Tensor)
                    and any(t.dtype in _dtypes for t in expected)
                )
            ):

                def _case_four_transform(t):
                    return make_tensor(t.shape, dtype=torch.long, device=t.device)

                out = _apply_out_transform(_case_four_transform, expected)
                msg_fail = "Expected RuntimeError when doing an unsafe cast!"
                msg_fail = (
                    msg_fail
                    if not isinstance(expected, torch.Tensor)
                    else (
                        "Expected RuntimeError when doing an unsafe cast from a result of dtype "
                        f"{expected.dtype} into an out= with dtype torch.long"
                    )
                ) + factory_fn_msg

                if op.is_factory_function and sample.kwargs.get("dtype", None) is None:
                    op_out(out=out)
                else:
                    with self.assertRaises(RuntimeError, msg=msg_fail):
                        op_out(out=out)

    # Tests that the forward and backward passes of operations produce the
    #   same values for the cross-product of op variants (method, inplace)
    #   against eager's gold standard op function variant
    @_variant_ops(op_db)
    def test_variant_consistency_eager(self, device, dtype, op):
        # Acquires variants (method variant, inplace variant, operator variant, inplace_operator variant, aliases)

        method = op.method_variant
        inplace = op.inplace_variant
        operator = op.operator_variant
        inplace_operator = op.inplace_operator_variant


        # list of all inplace ops: inplace variant + alias inplace variants if exist
        inplace_ops = [inplace, inplace_operator]
        variants = [method, inplace, operator, inplace_operator]
        operators = [operator, inplace_operator]

        for a_op in op.aliases:
            variants.append(a_op.op)
            variants.append(a_op.method_variant)
            variants.append(a_op.inplace_variant)
            inplace_ops.append(a_op.inplace_variant)

        inplace_variants = tuple(filter(None, inplace_ops))
        variants = tuple(filter(None, variants))
        operators = tuple(filter(None, operators))

        _requires_grad = dtype in op.supported_backward_dtypes(
            torch.device(device).type
        )

        include_conjugated_inputs = op.test_conjugated_samples and dtype.is_complex
        samples = op.sample_inputs(
            device,
            dtype,
            requires_grad=_requires_grad,
            include_conjugated_inputs=include_conjugated_inputs,
        )
        samples = list(samples)

        def _test_consistency_helper(samples, variants):
            for sample in samples:
                # TODO: Check grad for all Tensors requiring grad if sample.input is TensorList
                tensor = (
                    sample.input
                    if isinstance(sample.input, torch.Tensor)
                    else sample.input[0]
                )

                # Computes function forward and backward values
                tensor.grad = None
                expected_forward = op(sample.input, *sample.args, **sample.kwargs)
                expected_grad = None

                output_process_fn_grad = (
                    sample.output_process_fn_grad
                    if sample.output_process_fn_grad
                    else lambda x: x
                )

                # Skips inplace variants if the output dtype is not the same as
                #   the input dtype
                skip_inplace = False
                if (
                    isinstance(expected_forward, torch.Tensor)
                    and expected_forward.dtype is not tensor.dtype
                ):
                    skip_inplace = True

                # TODO: backward consistency only supported for single tensor outputs
                # TODO: backward consistency only checked on sample.input, not all
                #   tensor inputs
                # TODO: update to handle checking grads of all tensor inputs as
                #   derived from each tensor output
                if isinstance(
                    expected_forward, torch.Tensor
                ) and dtype in op.supported_backward_dtypes(torch.device(device).type):
                    output_process_fn_grad(expected_forward).sum().backward()
                    expected_grad = tensor.grad

                # Test eager consistency
                for variant in variants:
                    # Skips inplace ops
                    if variant in inplace_ops and skip_inplace:
                        continue

                    # Compares variant's forward
                    # Note: copies the to-be-modified input when testing the inplace variant
                    tensor.grad = None
                    cloned = (
                        clone_input_helper(sample.input)
                        if variant in inplace_ops
                        else sample.input
                    )

                    if variant in inplace_ops and sample.broadcasts_input:
                        with self.assertRaises(
                            RuntimeError,
                            msg=(
                                "inplace variant either incorrectly allowed "
                                "resizing or you have marked the sample {}"
                                " incorrectly with `broadcasts_self=True".format(
                                    sample.summary()
                                )
                            ),
                        ):
                            variant_forward = variant(
                                cloned, *sample.args, **sample.kwargs
                            )
                        continue

                    if variant in operators and sample.kwargs:
                        # skip samples with kwargs for operator variants
                        continue

                    variant_forward = variant(cloned, *sample.args, **sample.kwargs)
                    self.assertEqual(expected_forward, variant_forward)

                    # Compares variant's backward
                    if expected_grad is not None and (
                        variant not in inplace_ops or op.supports_inplace_autograd
                    ):
                        output_process_fn_grad(variant_forward).sum().backward()
                        self.assertEqual(expected_grad, tensor.grad)

        _test_consistency_helper(samples, variants)

        def _test_inplace_preserve_storage(samples, variants):
            for sample in samples:
                # Skips inplace variants if the output dtype is not the same as
                #   the input dtype
                expected_forward = op(sample.input, *sample.args, **sample.kwargs)
                tensor = (
                    sample.input
                    if isinstance(sample.input, torch.Tensor)
                    else sample.input[0]
                )
                skip_inplace = False
                if (
                    isinstance(expected_forward, torch.Tensor)
                    and expected_forward.dtype is not tensor.dtype
                ):
                    skip_inplace = True
                if skip_inplace:
                    return
                for variant in variants:
                    cloned = (
                        clone_input_helper(sample.input)
                        if variant in inplace_ops
                        else sample.input
                    )
                    inp_tensor = (
                        cloned if isinstance(cloned, torch.Tensor) else cloned[0]
                    )
                    data_ptr = inp_tensor.data_ptr()
                    if variant in operators and sample.kwargs:
                        # skip samples with kwargs for operator variants
                        continue

                    variant_forward = variant(cloned, *sample.args, **sample.kwargs)
                    # TODO Support non-tensor outputs if they exist for inplace ops
                    if isinstance(variant_forward, torch.Tensor):
                        self.assertEqual(
                            data_ptr, variant_forward.data_ptr(), atol=0, rtol=0
                        )
                    else:
                        self.assertTrue(
                            False,
                            "Non-tensor outputs for inplace ops are not supported",
                        )

        if len(inplace_ops) > 0:
            inplace_samples = list(
                filter(lambda sample: not sample.broadcasts_input, samples)
            )
            _test_inplace_preserve_storage(inplace_samples, inplace_variants)

    # Reference testing for operations in complex32 against complex64.
    # NOTE: We test against complex64 as NumPy doesn't have a complex32 equivalent dtype.
    @ops(op_db, allowed_dtypes=(torch.complex32,))
    def test_complex_half_reference_testing(self, device, dtype, op):
        if not op.supports_dtype(torch.complex32, device):
            unittest.skip("Does not support complex32")

        for sample in op.sample_inputs(device, dtype):
            actual = op(sample.input, *sample.args, **sample.kwargs)
            # sample.transform applies the lambda to torch.Tensor and torch.dtype.
            # However, we only want to apply it to Tensors with dtype `torch.complex32`..
            transformed_sample = sample.transform(lambda x: x.to(torch.complex64) if isinstance(
                x, torch.Tensor) and x.dtype is torch.complex32 else x)
            expected = op(
                transformed_sample.input,
                *transformed_sample.args,
                **transformed_sample.kwargs,
            )
            # Since range of chalf is much less compared to cfloat,
            # we get `inf`s easily (eg. with `pow`, `exp`),
            # so we cast `cfloat` back to `chalf`.
            expected = tree_map(lambda x: x.to(torch.complex32) if isinstance(
                x, torch.Tensor) and x.dtype is torch.complex64 else x, expected)

            # `exact_dtype` is False because for ops like real, imag
            # we get different dtypes for `actual` and `expected`
            # `chalf` input -> `half` output
            # `cfloat` input -> `float` output
            self.assertEqual(actual, expected, exact_dtype=False)

    @ops(op_db, allowed_dtypes=(torch.bool,))
    @unittest.skipIf(TEST_WITH_UBSAN, "Test uses undefined behavior")
    def test_non_standard_bool_values(self, device, dtype, op):
        # Test boolean values other than 0x00 and 0x01 (gh-54789)
        def convert_boolean_tensors(x):
            if not isinstance(x, torch.Tensor) or x.dtype != torch.bool:
                return x

            # Map False -> 0 and True -> Random value in [2, 255]
            true_vals = torch.randint(2, 255, x.shape, dtype=torch.uint8, device=x.device)
            false_vals = torch.zeros((), dtype=torch.uint8, device=x.device)
            x_int = torch.where(x, true_vals, false_vals)

            ret = x_int.view(torch.bool)
            self.assertEqual(ret, x)
            return ret

        for sample in op.sample_inputs(device, dtype):
            expect = op(sample.input, *sample.args, **sample.kwargs)

            transformed = sample.transform(convert_boolean_tensors)
            actual = op(transformed.input, *transformed.args, **transformed.kwargs)

            self.assertEqual(expect, actual)

    # Validates that each OpInfo specifies its forward and backward dtypes
    #   correctly for CPU and CUDA devices
    @unittest.skipIf(TEST_WITH_ASAN, "Skipped under ASAN")
    @skipMeta
    @onlyNativeDeviceTypes
    @ops(ops_and_refs, dtypes=OpDTypes.none)
    def test_dtypes(self, device, op):
        # Check complex32 support only if the op claims.
        # TODO: Once the complex32 support is better, we should add check for complex32 unconditionally.
        device_type = torch.device(device).type
        include_complex32 = (
            (torch.complex32,)
            if op.supports_dtype(torch.complex32, device_type)
            else ()
        )

        # dtypes to try to backward in
        allowed_backward_dtypes = floating_and_complex_types_and(
            *((torch.half, torch.bfloat16) + include_complex32)
        )

        # lists for (un)supported dtypes
        supported_dtypes = set()
        unsupported_dtypes = set()
        supported_backward_dtypes = set()
        unsupported_backward_dtypes = set()
        dtype_error: Dict[torch.dtype, Exception] = dict()

        def unsupported(dtype, e):
            dtype_error[dtype] = e
            unsupported_dtypes.add(dtype)
            if dtype in allowed_backward_dtypes:
                unsupported_backward_dtypes.add(dtype)

        for dtype in all_types_and_complex_and(
            *((torch.half, torch.bfloat16, torch.bool) + include_complex32)
        ):
            # tries to acquire samples - failure indicates lack of support
            requires_grad = dtype in allowed_backward_dtypes
            try:
                samples = tuple(
                    op.sample_inputs(device, dtype, requires_grad=requires_grad)
                )
            except Exception as e:
                unsupported(dtype, e)
                continue

            for sample in samples:
                # tries to call operator with the sample - failure indicates
                #   lack of support
                try:
                    result = op(sample.input, *sample.args, **sample.kwargs)
                    supported_dtypes.add(dtype)
                except Exception as e:
                    # NOTE: some ops will fail in forward if their inputs
                    #   require grad but they don't support computing the gradient
                    #   in that type! This is a bug in the op!
                    unsupported(dtype, e)
                    continue

                # Checks for backward support in the same dtype, if the input has
                # one or more tensors requiring grad
                def _tensor_requires_grad(x):
                    if isinstance(x, dict):
                        for k, v in x.items():
                            if _tensor_requires_grad(v):
                                return True
                    if isinstance(x, (list, tuple)):
                        for a in x:
                            if _tensor_requires_grad(a):
                                return True
                    if isinstance(x, torch.Tensor) and x.requires_grad:
                        return True

                    return False

                requires_grad = _tensor_requires_grad(sample.input) \
                    or _tensor_requires_grad(sample.args) or _tensor_requires_grad(sample.kwargs)
                if not requires_grad:
                    continue

                try:
                    result = sample.output_process_fn_grad(result)
                    if isinstance(result, torch.Tensor):
                        backward_tensor = result
                    elif isinstance(result, Sequence) and isinstance(
                        result[0], torch.Tensor
                    ):
                        backward_tensor = result[0]
                    else:
                        continue

                    # Note: this grad may not have the same dtype as dtype
                    # For functions like complex (float -> complex) or abs
                    #   (complex -> float) the grad tensor will have a
                    #   different dtype than the input.
                    #   For simplicity, this is still modeled as these ops
                    #   supporting grad in the input dtype.
                    grad = torch.randn_like(backward_tensor)
                    backward_tensor.backward(grad)
                    supported_backward_dtypes.add(dtype)
                except Exception as e:
                    dtype_error[dtype] = e
                    unsupported_backward_dtypes.add(dtype)

        # Checks that dtypes are listed correctly and generates an informative
        #   error message

        supported_forward = supported_dtypes - unsupported_dtypes
        partially_supported_forward = supported_dtypes & unsupported_dtypes
        unsupported_forward = unsupported_dtypes - supported_dtypes
        supported_backward = supported_backward_dtypes - unsupported_backward_dtypes
        partially_supported_backward = (
            supported_backward_dtypes & unsupported_backward_dtypes
        )
        unsupported_backward = unsupported_backward_dtypes - supported_backward_dtypes

        device_type = torch.device(device).type

        claimed_forward = set(op.supported_dtypes(device_type))
        supported_but_unclaimed_forward = supported_forward - claimed_forward
        claimed_but_unsupported_forward = claimed_forward & unsupported_forward

        claimed_backward = set(op.supported_backward_dtypes(device_type))
        supported_but_unclaimed_backward = supported_backward - claimed_backward
        claimed_but_unsupported_backward = claimed_backward & unsupported_backward

        # Partially supporting a dtype is not an error, but we print a warning
        if (len(partially_supported_forward) + len(partially_supported_backward)) > 0:
            msg = "Some dtypes for {0} on device type {1} are only partially supported!\n".format(
                op.name, device_type
            )
            if len(partially_supported_forward) > 0:
                msg = (
                    msg
                    + "The following dtypes only worked on some samples during forward: {0}.\n".format(
                        partially_supported_forward
                    )
                )
            if len(partially_supported_backward) > 0:
                msg = (
                    msg
                    + "The following dtypes only worked on some samples during backward: {0}.\n".format(
                        partially_supported_backward
                    )
                )
            print(msg)

        if (
            len(supported_but_unclaimed_forward)
            + len(claimed_but_unsupported_forward)
            + len(supported_but_unclaimed_backward)
            + len(claimed_but_unsupported_backward)
        ) == 0:
            return

        # Reference operators often support additional dtypes, and that's OK
        if op in python_ref_db:
            if (
                len(claimed_but_unsupported_forward)
                + len(claimed_but_unsupported_backward)
            ) == 0:
                return

        # Generates error msg
        msg = "The supported dtypes for {0} on device type {1} are incorrect!\n".format(
            op.name, device_type
        )
        if len(supported_but_unclaimed_forward) > 0:
            msg = (
                msg
                + "The following dtypes worked in forward but are not listed by the OpInfo: {0}.\n".format(
                    supported_but_unclaimed_forward
                )
            )
        if len(supported_but_unclaimed_backward) > 0:
            msg = (
                msg
                + "The following dtypes worked in backward but are not listed by the OpInfo: {0}.\n".format(
                    supported_but_unclaimed_backward
                )
            )
        if len(claimed_but_unsupported_forward) > 0:
            msg = (
                msg
                + "The following dtypes did not work in forward but are listed by the OpInfo: {0}.\n".format(
                    claimed_but_unsupported_forward
                )
            )
        if len(claimed_but_unsupported_backward) > 0:
            msg = (
                msg
                + "The following dtypes did not work in backward but are listed by the OpInfo: {0}.\n".format(
                    claimed_but_unsupported_backward
                )
            )

        all_claimed_but_unsupported = set.union(claimed_but_unsupported_backward, claimed_but_unsupported_forward)
        if all_claimed_but_unsupported:
            msg += "Unexpected failures raised the following errors:\n"
            for dtype in all_claimed_but_unsupported:
                msg += f"{dtype} - {dtype_error[dtype]}\n"

        self.fail(msg)


class TestCompositeCompliance(TestCase):
    # Checks if the operator (if it is composite) is written to support most
    # backends and Tensor subclasses. See "CompositeImplicitAutograd Compliance"
    # in aten/src/ATen/native/README.md for more details
    @unittest.skipIf(
        IS_FBCODE or IS_SANDCASTLE, "__torch_dispatch__ does not work in fbcode"
    )
    @ops(op_db, allowed_dtypes=(torch.float,))
    def test_operator(self, device, dtype, op):
        samples = op.sample_inputs(device, dtype, requires_grad=False)

        for sample in samples:
            args = [sample.input] + list(sample.args)
            kwargs = sample.kwargs
            composite_compliance.check_with_mode(op, args, kwargs, self.assertEqual)
            composite_compliance.check_all_permutations(op, args, kwargs, self.assertEqual)

    @unittest.skipIf(
        IS_FBCODE or IS_SANDCASTLE, "__torch_dispatch__ does not work in fbcode"
    )
    @ops([op for op in op_db if op.supports_autograd], allowed_dtypes=(torch.float,))
    def test_backward(self, device, dtype, op):
        samples = op.sample_inputs(device, dtype, requires_grad=True)

        for sample in samples:
            args = [sample.input] + list(sample.args)
            kwargs = sample.kwargs
            # We pass assertEqual so that decorators like `toleranceOverride`
            # actually work (otherwise they silently do nothing!)
            composite_compliance.check_backward_formula(
                op.get_op(), args, kwargs,
                sample.output_process_fn_grad,
                op.gradcheck_wrapper, self.assertEqual)

    @unittest.skipIf(
        IS_FBCODE or IS_SANDCASTLE, "__torch_dispatch__ does not work in fbcode"
    )
    @ops(op_db, allowed_dtypes=(torch.float,))
    def test_forward_ad(self, device, dtype, op):
        if torch.float not in op.supported_backward_dtypes(device):
            raise unittest.SkipTest("Does not support autograd")

        if not op.supports_forward_ad:
            raise unittest.SkipTest("Does not support forward_ad")

        samples = op.sample_inputs(device, dtype, requires_grad=True)

        for sample in samples:
            args = [sample.input] + list(sample.args)
            kwargs = sample.kwargs
            # We pass assertEqual so that decorators like `toleranceOverride`
            # actually work (otherwise they silently do nothing!)
            composite_compliance.check_forward_ad_formula(
                op.get_op(), args, kwargs, op.gradcheck_wrapper, self.assertEqual)


class TestMathBits(TestCase):
    # Tests that
    # 1. The operator's output for physically conjugated/negated tensors and conjugate/negative view tensors
    # produces the same value
    # 2. The gradients are same in both cases mentioned in (1)
    # 3. If the operator's inplace variant is supported, tests that the inplace operation
    #    produces the correct value when called on a conjugate/negative view tensor and that the output
    #    has its conj/neg bit set to true
    # This test only runs for C -> R and C -> C functions
    # TODO: add tests for `R->C` functions
    # Note: This test runs for functions that take both tensors and tensorlists as input.
    def _test_math_view(
        self,
        device,
        dtype,
        op,
        samples,
        math_op_physical,
        math_op_view,
        is_bit_set,
        out_type,
    ):
        inplace_variant = op.inplace_variant

        # helper function to clone and conjugate/negate the input if its a tensor
        # else clone the sequence and conjugate/negate the first element in the sequence
        # If a requires_grad argument is provided the tensor being conjugated/negated will
        # have its requires_grad set to that value.
        def clone_and_perform_view(input, **kwargs):
            if isinstance(input, torch.Tensor):
                requires_grad = kwargs.get("requires_grad", input.requires_grad)
                with torch.no_grad():
                    # Ensure view represents the original sample input
                    input = math_op_physical(input)
                # Note: .conj() is not called under no_grad mode since it's not allowed to modify a
                # view created in no_grad mode. Here it's ok to do so, so as a workaround we call conj
                # before resetting the requires_grad field for input
                input = math_op_view(input)
                assert input.is_leaf
                return input.requires_grad_(requires_grad)

            if isinstance(input, Sequence):
                out = list(map(clone_input_helper, input))
                out[0] = clone_and_perform_view(out[0])
                return tuple(out)

        for sample in samples:
            tensor = (
                sample.input
                if isinstance(sample.input, torch.Tensor)
                else sample.input[0]
            )
            cloned1 = clone_and_perform_view(sample.input)

            # Computes function forward value with a physically conjugated/negated tensor and
            # a conj/neg view tensor and verifies that the output in both case are equal.
            expected_forward = op(sample.input, *sample.args, **sample.kwargs)
            forward_with_mathview = op(cloned1, *sample.args, **sample.kwargs)
            self.assertEqual(expected_forward, forward_with_mathview)

            # If the op has an inplace variant, and the input doesn't require broadcasting
            # and has the same dtype as output, verify that the inplace operation on a conjugated/negated
            # input produces correct output, and the output tensor has the conj/neg bit set to True
            if inplace_variant is not None and not sample.broadcasts_input:
                cloned2 = clone_and_perform_view(tensor, requires_grad=False)
                if (
                    isinstance(expected_forward, torch.Tensor)
                    and expected_forward.dtype is tensor.dtype
                ):
                    inplace_forward = inplace_variant(
                        cloned2, *sample.args, **sample.kwargs
                    )
                    self.assertTrue(is_bit_set(inplace_forward))
                    self.assertEqual(inplace_forward, expected_forward)

            # TODO: backward consistency only supported for single tensor outputs
            # TODO: backward consistency only checked on sample.input, not all
            #   tensor inputs
            # TODO: update to handle checking grads of all tensor inputs as
            #   derived from each tensor output
            if (
                isinstance(expected_forward, torch.Tensor)
                and expected_forward.requires_grad
            ):
                output_process_fn_grad = sample.output_process_fn_grad or (lambda x: x)
                expected_forward = output_process_fn_grad(expected_forward)
                forward_with_mathview = output_process_fn_grad(forward_with_mathview)

                tensor = (
                    sample.input
                    if isinstance(sample.input, torch.Tensor)
                    else sample.input[0]
                )
                expected_forward.sum().backward(retain_graph=True)
                forward_with_mathview.sum().backward(retain_graph=True)
                if tensor.grad is not None:
                    cloned1_tensor = (
                        cloned1 if isinstance(cloned1, torch.Tensor) else cloned1[0]
                    )
                    self.assertEqual(tensor.grad, cloned1_tensor.grad)

                    tensor.grad, cloned1_tensor.grad = None, None

                    # a repeat of the above test if output is not complex valued
                    if out_type(expected_forward):
                        grad = torch.randn_like(expected_forward)
                        expected_forward.backward(grad)
                        forward_with_mathview.backward(
                            math_op_view(math_op_physical(grad))
                        )

                        self.assertEqual(tensor.grad, cloned1_tensor.grad)

    @ops(ops_and_refs, allowed_dtypes=(torch.cfloat,))
    def test_conj_view(self, device, dtype, op):
        if not op.test_conjugated_samples:
            self.skipTest("Operation doesn't support conjugated inputs.")
        math_op_physical = torch.conj_physical
        math_op_view = torch.conj
        _requires_grad = torch.cfloat in op.supported_backward_dtypes(
            torch.device(device).type
        )
        is_bit_set = torch.is_conj
        samples = op.sample_inputs(device, dtype, requires_grad=_requires_grad)
        self._test_math_view(
            device,
            dtype,
            op,
            samples,
            math_op_physical,
            math_op_view,
            is_bit_set,
            torch.is_complex,
        )

    @ops(ops_and_refs, allowed_dtypes=(torch.double,))
    def test_neg_view(self, device, dtype, op):
        if not op.test_neg_view:
            self.skipTest("Operation not tested with tensors with negative bit.")
        math_op_physical = torch.neg
        math_op_view = torch._neg_view
        is_bit_set = torch.is_neg
        samples = op.sample_inputs(device, dtype, requires_grad=op.supports_autograd)
        self._test_math_view(
            device,
            dtype,
            op,
            samples,
            math_op_physical,
            math_op_view,
            is_bit_set,
            lambda x: True,
        )

    @ops(ops_and_refs, allowed_dtypes=(torch.cdouble,))
    def test_neg_conj_view(self, device, dtype, op):
        if not op.test_neg_view:
            self.skipTest("Operation not tested with tensors with negative bit.")
        if not op.test_conjugated_samples:
            self.skipTest("Operation doesn't support conjugated inputs.")

        def math_op_physical(x):
            return -x.conj_physical()

        def math_op_view(x):
            return torch._neg_view(x).conj()

        def is_bit_set(x):
            return torch.is_neg(x) and torch.is_conj(x)

        _requires_grad = dtype in op.supported_backward_dtypes(
            torch.device(device).type
        )
        samples = op.sample_inputs(device, dtype, requires_grad=_requires_grad)
        # Only test one sample
        samples = itertools.islice(samples, 1)
        self._test_math_view(
            device,
            dtype,
            op,
            samples,
            math_op_physical,
            math_op_view,
            is_bit_set,
            torch.is_complex,
        )

# input strides and size may have been altered due to the result of an inplace op
def check_inplace_view(func, input, rs, input_size, input_strides):
    if func is None:
        return
    # TODO: extend this test to test ops with multiple outputs and ops like native_batch_norm.out
    # which mutate not necessarily the first input.
    if isinstance(rs, torch.Tensor) and rs is input:
        unequal_size = rs.size() != input_size
        unequal_strides = rs.stride() != input_strides
        # resize_ should probably have inplace_view tag. Not adding the tag since it
        # breaks some codegen logic
        if (unequal_size or unequal_strides):
            if isinstance(func, torch._ops.OpOverloadPacket):
                func = func.default
            # Reference: https://github.com/pytorch/pytorch/issues/78759
            if func is not torch.ops.aten.resize_.default:
                # TODO: use self.assertIn when we have separate tests for each tag
                assert torch.Tag.inplace_view in func.tags

# A mode that when enabled runs correctness checks to ensure
# that operators have expected tags based on their input and
# ouput tensor properties
class TestTagsMode(TorchDispatchMode):
    def __torch_dispatch__(self, func, types, args=(), kwargs=None):
        if isinstance(args[0], torch.Tensor):
            old_size = args[0].size()
            old_stride = args[0].stride()
            rs = func(*args, **kwargs)
            check_inplace_view(func, args[0], rs, old_size, old_stride)
        else:
            rs = func(*args, **kwargs)
        return rs

# Test to verify the correctness for tags in `tags.yaml`, also available for access through `torch.Tags`
class TestTags(TestCase):
    @onlyCPU
    @ops(ops_and_refs, dtypes=OpDTypes.any_one)
    def test_tags(self, device, dtype, op):
        samples = op.sample_inputs(device, dtype, requires_grad=False)
        for sample in samples:
            # TODO: Test tags for ops that return a list of tensors
            input = sample.input
            if isinstance(input, torch.Tensor):
                old_size = input.size()
                old_stride = input.stride()
                with TestTagsMode():
                    rs = op(input, *sample.args, **sample.kwargs)
                # TODO: add test for aliases: https://github.com/pytorch/pytorch/issues/78761
                aten_name = op.aten_name if op.aten_name is not None else op.name
                opoverloadpacket = getattr(torch.ops.aten, aten_name, None)
                check_inplace_view(opoverloadpacket, input, rs, old_size, old_stride)


class TestRefsOpsInfo(TestCase):

    import_paths = ["_refs", "_refs.special", "_refs.nn.functional", "_refs.fft", "_refs._conversions"]
    module_alls = [(path, import_module(f"torch.{path}").__all__) for path in import_paths]
    ref_ops_names = tuple(itertools.chain.from_iterable(
        [f"{path}.{op}" for op in module_all] for path, module_all in module_alls))
    ref_db_names = set(ref_op.name for ref_op in python_ref_db)

    # TODO: References that do not have an entry in python_ref_db
    skip_ref_ops = {
        '_refs.bitwise_right_shift',
        '_refs.copy_to',
        '_refs.empty_strided',
        '_refs.equal',
        '_refs.full',
        '_refs.full_like',
        '_refs.item',
        '_refs.to',
        '_refs.ones',
        '_refs.ones_like',
        '_refs.special.expit',
        '_refs.std_var',
        '_refs.swap_axes',
        '_refs.uniform',
        '_refs.scalar_tensor',
        '_refs.trunc_divide',
        '_refs.zeros',
        '_refs.zeros_like',
        '_refs.rfloordiv',
        '_refs.rtruediv',
        '_refs.rpow',
        # These should be tested with their out-of-place counterparts
        '_refs.index_add_',
        '_refs.index_copy_',
        '_refs.index_fill_',
        '_refs.native_group_norm',
    }

    not_in_decomp_table = {
        # duplicated in _decomp and _refs
<<<<<<< HEAD
=======
        '_refs.nn.functional.elu',
        '_refs.nn.functional.group_norm',
>>>>>>> f6a534a2
        '_refs.nn.functional.mse_loss',
        '_refs.rsub',
        # duplicated due to efficiency concerns of the ref vs the decomp
        '_refs.index_add_',
        # these are not aten ops?
        '_refs._conversions.bfloat16',
        '_refs._conversions.bool',
        '_refs._conversions.byte',
        '_refs._conversions.char',
        '_refs._conversions.double',
        '_refs._conversions.float',
        '_refs._conversions.half',
        '_refs._conversions.int',
        '_refs._conversions.long',
        '_refs._conversions.short',
        '_refs._conversions.chalf',
        '_refs._conversions.cfloat',
        '_refs._conversions.cdouble',
        '_refs.broadcast_shapes',
        '_refs.broadcast_tensors',
        '_refs.nn.functional.tanhshrink',
        '_refs.nn.functional.triplet_margin_loss',
        '_refs.rfloordiv',
        '_refs.rtruediv',
        '_refs.rpow',
        # CompositeImplicitAutograd
        '_refs.allclose',
        '_refs.atleast_1d',
        '_refs.atleast_2d',
        '_refs.atleast_3d',
        '_refs.broadcast_to',
        '_refs.chunk',
        '_refs.column_stack',
        '_refs.contiguous',
        '_refs.dsplit',
        '_refs.dstack',
        '_refs.fill',
        '_refs.flatten',
        '_refs.fliplr',
        '_refs.flipud',
        '_refs.float_power',
        '_refs.hsplit',
        '_refs.hstack',
        '_refs.isclose',
        '_refs.isfinite',
        '_refs.isreal',
        '_refs.log_softmax',
        '_refs.movedim',
        '_refs.narrow',
        '_refs.nn.functional.l1_loss',
        '_refs.nn.functional.log_softmax',
        '_refs.nn.functional.poisson_nll_loss',
        '_refs.nn.functional.softmax',
        '_refs.nn.functional.softmin',
        '_refs.positive',
        '_refs.ravel',
        '_refs.reshape',
        '_refs.softmax',
        '_refs.special.expit',
        '_refs.special.log_softmax',
        '_refs.special.softmax',
        '_refs.square',
        '_refs.T',
        '_refs.tensor_split',
        '_refs.to',
        '_refs.true_divide',
        '_refs.trunc_divide',
        '_refs.vsplit',
        '_refs.vstack',
        '_refs.linalg.matrix_norm',
        '_refs.linalg.norm',
        '_refs.linalg.svd',
        '_refs.linalg.svdvals',
        '_refs.unflatten',
        '_refs.sum_to_size',
        # ref implementation missing kwargs
        '_refs.full_like',  # missing "layout"
        '_refs.ones_like',  # missing "layout"
        '_refs.round',  # missing "decimals"
        '_refs.scalar_tensor',  # missing "layout"
        '_refs.zeros_like',  # missing "layout"
        # other
        '_refs.expand_as',
        '_refs.as_strided',  # _prims._as_strided_meta: "reduce() of empty sequence with no initial value"
        '_refs.copy_to',  # torch._C._jit_get_operation: No such operator aten::copy_to
        '_refs.equal',  # 'bool' object has no attribute 'dtype'
        '_refs.conj',  # Calls _prims.conj
        '_refs.real',
        '_refs.imag',
    }

    @parametrize("op", ref_ops_names)
    def test_refs_are_in_python_ref_db(self, op):
        inplace = op[-1] == "_"
        if op in self.skip_ref_ops:
            raise unittest.SkipTest(f"{op} does not have an entry in python_ref_db")
        elif inplace:
            self.assertNotIn(op, self.ref_db_names, msg=f"{op} is an in-place operation and should not have an OpInfo")
        else:
            self.assertIn(op, self.ref_db_names)

    @parametrize("op", ref_ops_names)
    def test_refs_are_in_decomp_table(self, op):
        path = op.split('.')
        module_path = '.'.join(path[:-1])
        op_name = path[-1]
        op_impl = getattr(import_module(f"torch.{module_path}"), op_name)

        if op in self.not_in_decomp_table:
            self.assertNotIn(op_impl, torch._decomp.decomposition_table.values(),
                             f"Unexpectedly found {op} in torch._decomp.decomposition_table.values()")
        else:
            self.assertIn(op_impl, torch._decomp.decomposition_table.values(),
                          f"Did not find {op} in torch._decomp.decomposition_table.values()")


fake_skips = (
    "aminmax",  # failing input
    "cholesky",  # Could not run 'aten::cholesky' with arguments from the 'Meta' backend
    "cholesky_inverse",  # Could not run 'aten::cholesky' with arguments from the 'Meta' backend
    "cov",  # aweights cannot be negtaive
    "istft",  # window overlap add min: 0
    "linalg.eigvals",  # The tensor has a non-zero number of elements, but its data is not allocated yet
    "linalg.eigvalsh",  # aten::linalg_eigvalsh.out' with arguments from the 'Meta' backend
    "linalg.matrix_power",  # Could not run 'aten::eye.m_out' with arguments from the 'Meta' backend
    # "linalg.pinv",  # Could not run 'aten::pinv.out' with arguments from the 'Meta' backen
    "linalg.matrix_rank.hermitian",  # Could not run 'aten::linalg_eigvalsh.out' with arguments from the 'Meta' backend
    "linalg.pinv.hermitian",  # tensor.mH is only supported on matrices or batches of matrices. Got 1-D tensor
    "linalg.solve",  # Could not run 'aten::linalg_solve' with arguments from the 'Meta' backend
    "linalg.tensorsolve",  # Could not run 'aten::linalg_solve' with arguments from the 'Meta'
    "lu_solve",  # MALLOC ERROR: debug
    "multinomial",  # Could not run 'aten::multinomial' with arguments from the 'Meta' backend
    "mvlgamma.mvlgamma_p_1",  # Could not run 'aten::_local_scalar_dense' with arguments from the 'Meta' backend
    "mvlgamma.mvlgamma_p_3",  # Could not run 'aten::_local_scalar_dense' with arguments from the 'Meta' backend
    "mvlgamma.mvlgamma_p_5",  # Could not run 'aten::_local_scalar_dense' with arguments from the 'Meta' backend
    "nanmean",  # logical_not() got an unexpected keyword argument 'out'
    "quantile",  # quantile() q values must be in the range [0, 1]
    "nanquantile",  # quantile() q values must be in the range [0, 1]
    "nn.functional.ctc_loss",  # The tensor has a non-zero number of elements, but its data is not allocated yet
    "nn.functional.embedding_bag",  # sometimes errors
    "nn.functional.nll_loss",  # sometimes errors
    "nn.functional.max_pool1d",  # The tensor has a non-zero number of elements
    "to_sparse",  # Could not run 'aten::to_sparse' with arguments from the 'Meta' backend
    "tensor_split",  # The tensor has a non-zero number of elements, but its data is not allocated yet
    "repeat_interleave",  # cannot repeat_interleave a meta tensor without output_size
    "segment_reduce.lengths",  # Could not run 'aten::segment_reduce' with arguments from the 'Meta' backend.
    "sparse.sampled.addmm",  # sparsity not supported
    # Can not infer total number of classes from meta. no way at present to throw DynamicOutputShapeException
    "nn.functional.one_hot",
    "narrow",  # Fails only for one overload with DataDependentOutputException (hence skip).
)

fake_autocast_device_skips = defaultdict(dict)

# TODO: investigate/fix
fake_autocast_device_skips["cpu"] = set(
    ("linalg.pinv",)
)


dynamic_output_op_tests = (
    "argwhere",
    "bincount",
    "combinations",
    "linalg.lstsq",
    "masked_select",
    "nonzero",
    "unique_consecutive",
    "unique",
    "linalg.lstsq.grad_oriented",
)

# some inputs invoke dynamic output shape operators, some do not
sometimes_dynamic_output_op_test = (
    "__getitem__",
    "index_select",
)

data_dependent_op_tests = (
    "equal",
    "corrcoef",
    "nn.functional.gaussian_nll_loss",
    "allclose",
)

aliasing_failures = (
    "histogramdd",
)

# tests which have inconsistent fake tensor stride propagation
# XXX: no new tests should be added to this list as a result of a
# decomp or prim, see https://github.com/pytorch/pytorch/issues/78050#issuecomment-1253950325
fake_tensor_stride_failing_ops = {
    "fft.fft2",
    "fft.fft",
    "fft.fftn",
    "fft.hfft2",
    "fft.hfft",
    "fft.hfftn",
    "fft.ifft2",
    "fft.ifft",
    "fft.ifftn",
    "fft.ihfft2",
    "fft.ihfft",
    "fft.ihfftn",
    "fft.irfft2",
    "fft.irfft",
    "fft.irfftn",
    "fft.rfft2",
    "fft.rfft",
    "fft.rfftn",
    "svd",
    "linalg.svd",
}

fake_backward_xfails = fake_tensor_stride_failing_ops | {
    "linalg.cond",
    "linalg.matrix_norm",
    "linalg.norm",
    "linalg.svd",
    "linalg.svdvals",
    "pca_lowrank",
    "roll",
    "svd_lowrank",
    "sgn",
    "cholesky",
}

fake_backward_xfails = {xfail(stride_skip) for stride_skip in fake_backward_xfails} | {
    xfail("segment_reduce", "lengths"),
    xfail("norm", "nuc"),
    xfail("linalg.norm", "subgradients_at_zero"),  # can accept vector inputs
    skip('nn.functional.ctc_loss'),
}

fake_autocast_backward_xfails = {
    skip("nn.functional.binary_cross_entropy"),
    skip("sparse.sampled_addmm"),
    skip("linalg.pinv"),
    skip("linalg.pinv", "hermitian"),
    skip("linalg.pinv", "singular"),
    skip('pinverse'),
}

class TestFakeTensor(TestCase):
    def _test_fake_helper(self, device, dtype, op, context):
        name = op.name
        if op.variant_test_name:
            name += "." + op.variant_test_name
        if name in fake_skips or "sparse" in name or "jiterator" in name:
            self.skipTest("Skip failing test")

        samples = op.sample_inputs(device, dtype, requires_grad=False)
        for sample in samples:
            try:
                mode = FakeTensorMode(throw_on_data_dependent_ops=True)

                def map_to_fake(e):
                    if isinstance(e, torch.Tensor):
                        return mode.from_tensor(e)
                    else:
                        return e

                input = tree_map(map_to_fake, sample.input)
                args = tree_map(map_to_fake, sample.args)
                kwargs = tree_map(map_to_fake, sample.kwargs)

                try:
                    with context():
                        res = op(sample.input, *sample.args, **sample.kwargs)
                except Exception as e:
                    continue

                with context():
                    with mode:
                        res_fake = op(input, *args, **kwargs)


                for fake_out, real_out in zip(
                    tree_flatten(res_fake)[0], tree_flatten(res)[0]
                ):
                    if not isinstance(fake_out, torch.Tensor):
                        self.assertTrue(not isinstance(real_out, torch.Tensor))
                        continue

                    self.assertTrue(isinstance(fake_out, FakeTensor))
                    # if you see a shape exception here, you may need to add
                    # a `dynamic_output_shape` tag to an operator

                    check_strides = name not in fake_tensor_stride_failing_ops

                    # prims/decomps must correctly model strides,
                    # see https://github.com/pytorch/pytorch/issues/78050#issuecomment-1253950325
                    prims.utils.compare_tensor_meta(fake_out, real_out, check_strides)

                    if name not in aliasing_failures:
                        fake_aliasing = outputs_alias_inputs((input, args, kwargs), res_fake)
                        real_aliasing = outputs_alias_inputs((sample.input, sample, args, sample.kwargs), res)
                        self.assertEqual(fake_aliasing, real_aliasing)

                self.assertTrue(name not in dynamic_output_op_tests and name not in data_dependent_op_tests)

            except torch._subclasses.fake_tensor.UnsupportedFakeTensorException:
                pass
            except torch._subclasses.fake_tensor.DynamicOutputShapeException:
                self.assertTrue(name in dynamic_output_op_tests or name in sometimes_dynamic_output_op_test)
            except torch._subclasses.fake_tensor.DataDependentOutputException:
                self.assertTrue(name in data_dependent_op_tests)

    @ops(op_db, dtypes=OpDTypes.any_one)
    def test_fake(self, device, dtype, op):
        self._test_fake_helper(device, dtype, op, contextlib.nullcontext)

    @ops(op_db, dtypes=OpDTypes.any_one)
    def test_fake_autocast(self, device, dtype, op):
        if op.name in fake_autocast_device_skips[device]:
            self.skipTest("Skip failing test")
        context = torch.cuda.amp.autocast if device == "cuda" else torch.cpu.amp.autocast
        self._test_fake_helper(device, dtype, op, context)

    def _test_fake_crossref_helper(self, device, dtype, op, context):
        samples = op.sample_inputs(device, dtype, requires_grad=True)

        for iter, sample in enumerate(samples):
            args = [sample.input] + list(sample.args)
            kwargs = sample.kwargs

            # skip these to speed up tests
            common_skip_ops = (
                aten.detach.default,
                aten.empty_strided.default,
                aten.copy_.default,
                aten.is_same_size.default,
            )

            # TODO: enable check_aliasing, batch norm fails
            with torch._subclasses.CrossRefFakeMode(ignore_op_fn=lambda fn: fn in common_skip_ops, check_aliasing=True):
                with warnings.catch_warnings(), context(), torch.autograd.set_multithreading_enabled(False):
                    composite_compliance.compute_expected_grads(
                        op.get_op(), args, kwargs,
                        sample.output_process_fn_grad,
                        op.gradcheck_wrapper)

    @skipIfRocm
    @onlyCUDA
    @ops([op for op in op_db if op.supports_autograd], allowed_dtypes=(torch.float,))
    @skipOps('TestFakeTensor', 'test_fake_crossref_backward_no_amp', fake_backward_xfails)
    def test_fake_crossref_backward_no_amp(self, device, dtype, op):
        self._test_fake_crossref_helper(device, dtype, op, contextlib.nullcontext)

    @skipIfRocm
    @onlyCUDA
    @ops([op for op in op_db if op.supports_autograd], allowed_dtypes=(torch.float,))
    @skipOps('TestFakeTensor', 'test_fake_crossref_backward_amp', fake_backward_xfails | fake_autocast_backward_xfails)
    def test_fake_crossref_backward_amp(self, device, dtype, op):
        self._test_fake_crossref_helper(device, dtype, op, torch.cuda.amp.autocast)


instantiate_device_type_tests(TestCommon, globals())
instantiate_device_type_tests(TestCompositeCompliance, globals())
instantiate_device_type_tests(TestMathBits, globals())
instantiate_device_type_tests(TestRefsOpsInfo, globals(), only_for="cpu")
instantiate_device_type_tests(TestFakeTensor, globals())
instantiate_device_type_tests(TestTags, globals())

if __name__ == "__main__":
    run_tests()<|MERGE_RESOLUTION|>--- conflicted
+++ resolved
@@ -1665,11 +1665,7 @@
 
     not_in_decomp_table = {
         # duplicated in _decomp and _refs
-<<<<<<< HEAD
-=======
-        '_refs.nn.functional.elu',
         '_refs.nn.functional.group_norm',
->>>>>>> f6a534a2
         '_refs.nn.functional.mse_loss',
         '_refs.rsub',
         # duplicated due to efficiency concerns of the ref vs the decomp
